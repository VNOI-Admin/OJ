<!DOCTYPE html>
<html lang="{{ LANGUAGE_CODE }}">
<head>

    <title>{% block title %}{{ title }} - {{ SITE_LONG_NAME }}{% endblock %}</title>
    <link rel="stylesheet" href="https://cdn.jsdelivr.net/npm/bootstrap@4.0.0/dist/css/bootstrap.min.css" integrity="sha384-Gn5384xqQ1aoWXA+058RXPxPg6fy4IWvTNh0E263XmFcJlSAwiGgFAW/dAiS6JXm" crossorigin="anonymous">
    <link rel="stylesheet" href="https://cdnjs.cloudflare.com/ajax/libs/font-awesome/6.1.1/css/all.min.css">
   
    <meta http-equiv="Content-Type" content="text/html; charset=UTF-8">
    <style>
        a{
            text-decoration: none !important
        }
      
        *, ::after, ::before {
            box-sizing: inherit;
        }
    </style>
    {% if misc_config.meta_keywords %}
        <meta name="keywords" content="{{ misc_config.meta_keywords }}">
    {% endif %}
    {% if meta_description %}
        <meta name="description" property="og:description" content="{{ meta_description }}">
    {% endif %}
    <meta id="viewport" name="viewport" content="width=device-width, initial-scale=1">
    <!-- Favicons-->
    <!-- <link rel="apple-touch-icon" sizes="57x57" href="/apple-touch-icon-57x57.png">
    <link rel="apple-touch-icon" sizes="60x60" href="/apple-touch-icon-60x60.png">
    <link rel="apple-touch-icon" sizes="72x72" href="/apple-touch-icon-72x72.png">
    <link rel="apple-touch-icon" sizes="76x76" href="/apple-touch-icon-76x76.png">
    <link rel="apple-touch-icon" sizes="114x114" href="/apple-touch-icon-114x114.png">
    <link rel="apple-touch-icon" sizes="120x120" href="/apple-touch-icon-120x120.png">
    <link rel="apple-touch-icon" sizes="144x144" href="/apple-touch-icon-144x144.png">
    <link rel="apple-touch-icon" sizes="152x152" href="/apple-touch-icon-152x152.png">
    <link rel="apple-touch-icon" sizes="180x180" href="/apple-touch-icon-180x180.png"> -->
    <link rel="apple-touch-icon"  href="/apple-touch-icon.png">
    <link rel="icon" type="image/png" href="/android-chrome-512x512.png" sizes="512x512">
    <link rel="icon" type="image/png" href="/favicon-32x32.png" sizes="32x32">
   
    <link rel="icon" type="image/png" href="/android-chrome-192x192.png" sizes="192x192">
    <link rel="icon" type="image/png" href="/favicon-16x16.png" sizes="16x16">
    <!-- <link rel="manifest" href="/manifest.json"> -->
    <meta name="msapplication-TileColor" content="#231F20">
    <!-- <meta name="msapplication-TileImage" content="/mstile-144x144.png"> -->
    {# Chrome 39 for Android colour #}
    <meta name="theme-color" content="#231F20">
    {% if og_image %}
        <meta property="og:image" content="{{ request.build_absolute_uri(og_image) }}">
    {% else %}
        <meta property="og:image" content="{{ request.build_absolute_uri("/logo.png") }}">
    {% endif %}
    {% block og_title %}{% endblock %}
    <meta property="og:site_name" content="{{ SITE_LONG_NAME }}">
    <meta property="og:url"
          content="{{ DMOJ_SCHEME }}://{{ DMOJ_CANONICAL|default(site.domain) }}{{ request.get_full_path() }}">

    <!--[if lt IE 9]>
    <script src="https://cdnjs.cloudflare.com/ajax/libs/html5shiv/3.7.3/html5shiv.min.js"></script>
    <script>window.bad_browser = true</script>
    <![endif]-->
    {% block meta %}{% endblock %}
    {% if not INLINE_FONTAWESOME %}
        <link rel="stylesheet" href="{{ FONTAWESOME_CSS }}">
    {% endif %}
    {% compress css %}
        <link rel="stylesheet" href="{{ static('style.css') }}">
        {% if PYGMENT_THEME %}
            <link rel="stylesheet" href="{{ static(PYGMENT_THEME) }}">
        {% endif %}{% if INLINE_FONTAWESOME %}
        <link rel="stylesheet" href="{{ static('libs/fontawesome/font-awesome.css') }}">{% endif %}
        <link rel="stylesheet" href="{{ static('source_sans_pro.css') }}">
        <link rel="stylesheet" type="text/css" href="{{ static('libs/featherlight/featherlight.min.css') }}">
        <link rel="stylesheet" type="text/css" href="{{ static('libs/clipboard/tooltip.css') }}">
        <link rel="stylesheet" type="text/css" href="{{ static('libs/select2/select2.css') }}">
    {% endcompress %}
    <link rel="canonical"
          href="{{ DMOJ_SCHEME }}://{{ DMOJ_CANONICAL|default(site.domain) }}{{ request.get_full_path() }}">
    {% if request.user.is_impersonate %}
        <style>
            #nav-container {
                background: #893e89 !important;
            }
        </style>
    {% endif %}
    {% block media %}{% endblock %}
    {% if not INLINE_JQUERY %}
        <script src="{{ JQUERY_JS }}"></script>
    {% endif %}

    {% compress js %}
        <script>{{ inlinei18n(LANGUAGE_CODE)|safe }}</script>
        {% if INLINE_JQUERY %}
            <script src="{{ static('libs/jquery-3.4.1.min.js') }}"></script>
        {% endif %}
        <script src="{{ static('libs/jquery-cookie.js') }}"></script>
        <script src="{{ static('libs/jquery-taphold.js') }}"></script>
        <script src="{{ static('libs/jquery.unveil.js') }}"></script>
        <script src="{{ static('libs/moment.js') }}"></script>
        <script src="{{ static('libs/select2/select2.js') }}"></script>
        {% include "extra_js.html" %}
        <script src="{{ static('common.js') }}"></script>
        <script src="{{ static('event.js') }}"></script>
        <script>
            moment.locale('{{ LANGUAGE_CODE }}');
            $(function () {
                $('img.unveil').unveil(200);
            });
        </script>
    {% endcompress %}
    {% block js_media %}{% endblock %}
    {% if EVENT_LAST_MSG %}
        <script>
            window.event_dispatcher = new WSEventDispatcher(
                '{{ EVENT_DAEMON_LOCATION }}',
                '{{ EVENT_DAEMON_POLL_LOCATION }}',
                {{ EVENT_LAST_MSG }}
            );
        </script>
    {% endif %}
    {% if request.in_contest %}
        <script>$(function () {
            count_down($("#contest-time-remaining"));

            var selected = null,
                x_pos = 0, y_pos = 0,
                x_elem = 0, y_elem = 0;

            $('#contest-info').mousedown(function () {
                selected = $(this);
                x_elem = x_pos - selected.offset().left;
                y_elem = y_pos - (selected.offset().top - $(window).scrollTop());
                return false;
            });

            if (localStorage.getItem("contest_timer_pos")) {
                data = localStorage.getItem("contest_timer_pos").split(":");
                $("#contest-info").css({
                    left: data[0],
                    top: data[1]
                });
            }

            $("#contest-info").show();

            $(document).mousemove(function (e) {
                x_pos = e.screenX;
                y_pos = e.screenY;
                x_pos = Math.max(Math.min(x_pos, window.innerWidth), 0);
                y_pos = Math.max(Math.min(y_pos, window.innerHeight), 0);

                if (selected !== null) {
                    left_px = (x_pos - x_elem) + 'px';
                    top_px = (y_pos - y_elem) + 'px';

                    localStorage.setItem("contest_timer_pos", left_px + ":" + top_px);

                    selected.css({
                        left: left_px,
                        top: top_px
                    });
                }
            });

            $(document).mouseup(function () {
                selected = null;
            })

            {# Virtual = 0 is live participation, virtual = -1 is spectating #}
            {% if EVENT_LAST_MSG and request.participation.contest.push_announcements and request.participation.virtual <= 0 %}
                $(function () {
                    event_dispatcher.auto_reconnect = true;
                    event_dispatcher.on('contest_{{ request.participation.contest.id_secret }}', function (data) {
                        alert(data.title + '\n\n' + data.message);
                    });
                })
            {% endif %}
        });
        </script>
    {% endif %}

    {% if request.user.is_authenticated %}
        <script>
            window.user = {
                email: '{{ request.user.email|escapejs }}',
                id: '{{ request.user.id|escapejs }}',
                name: '{{ request.user.username|escapejs }}'
            };
        </script>
    {% else %}
        <script>window.user = {};</script>
    {% endif %}

    {% if misc_config.analytics %}
        {{ misc_config.analytics|safe }}
    {% endif %}

    {# Don't run userscript since it may be malicious #}
    {% if request.user.is_authenticated and request.profile.user_script and not request.user.is_impersonate and not ignore_user_script %}
        <script type="text/javascript">{{ request.profile.user_script|safe }}</script>
    {% endif %}
    <script>
        function submmit_language(lang) {
            if (lang != "{{ LANGUAGE_CODE }}" ) {
                $("input[name=language]").val(lang)
                $("#set_language").submit()
            }
        }
    </script>
    <noscript>
        <style>
            #content {
                margin: 80px auto auto;
            }

            #navigation {
                top: 27px;
            }
        </style>
    </noscript>
    <!-- Facebook Pixel Code -->
    <script>
    !function(f,b,e,v,n,t,s){if(f.fbq)return;n=f.fbq=function(){n.callMethod?
    n.callMethod.apply(n,arguments):n.queue.push(arguments)};if(!f._fbq)f._fbq=n;
    n.push=n;n.loaded=!0;n.version='2.0';n.queue=[];t=b.createElement(e);t.async=!0;
    t.src=v;s=b.getElementsByTagName(e)[0];s.parentNode.insertBefore(t,s)}(window,
    document,'script','https://connect.facebook.net/en_US/fbevents.js');
    fbq('init', '3854179708000474');
    fbq('track', 'PageView');
    </script>
    <noscript><img height="1" width="1" style="display:none"
    src="https://www.facebook.com/tr?id=3854179708000474&ev=PageView&noscript=1"
    /></noscript>
    <!-- DO NOT MODIFY -->
    <!-- End Facebook Pixel Code -->
    <style>
        canvas{ display: block; vertical-align: bottom; } /* ---- particles.js container ---- */ #particles-js{ width: 100%;
  height: 100%;
  position: fixed;
  background-color: #fff;
  background-image: url('');
  background-size: cover;
  background-position: 50% 50%;
  background-repeat: no-repeat; } /* ---- stats.js ---- */ .count-particles{ background: #000022; position: absolute; top: 48px; left: 0; width: 80px; color: #13E8E9; font-size: .8em; text-align: left; text-indent: 4px; line-height: 14px; padding-bottom: 2px; font-family: Helvetica, Arial, sans-serif; font-weight: bold; } .js-count-particles{ font-size: 1.1em; } #stats, .count-particles{ -webkit-user-select: none; margin-top: 5px; margin-left: 5px; } #stats{ border-radius: 3px 3px 0 0; overflow: hidden; } .count-particles{ border-radius: 0 0 3px 3px; }
  .body-particles{
  position: absolute;
  top: 0;
  left: 0;
  right:0;
  z-index: 100;
}
.table th{
    border-color:#ccc!important;
}
ul.pagination > .active-page > a{
    background-color:#1877F2;
}
    </style>
</head>
<!-- Messenger Chat Plugin Code -->
    <div id="fb-root"></div>

    <!-- Your Chat Plugin code -->
    <div id="fb-customer-chat" class="fb-customerchat">
    </div>

    <script>
      var chatbox = document.getElementById('fb-customer-chat');
      chatbox.setAttribute("page_id", "111557124636521");
      chatbox.setAttribute("attribution", "biz_inbox");
    </script>

    <!-- Your SDK code -->
    <script>
      window.fbAsyncInit = function() {
        FB.init({
          xfbml            : true,
          version          : 'v13.0'
        });
      };

      (function(d, s, id) {
        var js, fjs = d.getElementsByTagName(s)[0];
        if (d.getElementById(id)) return;
        js = d.createElement(s); js.id = id;
        js.src = 'https://connect.facebook.net/vi_VN/sdk/xfbml.customerchat.js';
        fjs.parentNode.insertBefore(js, fjs);
      }(document, 'script', 'facebook-jssdk'));
    </script>
<body>
    <div class="body-particles">
    
    <script>
        fbq('track', 'ViewContent');
    </script>
<svg width="0" height="0" style="display: block">
    <defs>
        <clipPath id="rating-clip"><circle cx="8" cy="8" r="7"/></clipPath>
    </defs>
</svg>
<nav id="navigation" class="unselectable">
    <div id="nav-container">
        <a id="navicon" href="javascript:void(0)"><i class="fa fa-bars"></i></a>
        <ul id="nav-list">
            <li class="home-nav-element"><a href="{{ url('home') }}">{% include "site-logo-fragment.html" %}</a></li>
            <li class="home-nav-element"><span class="nav-divider"></span></li>
            <li class="home-menu-item"><a href="{{ url('home') }}" class="nav-home">{{ _('Home') }}</a></li>
            {% for node in mptt_tree(nav_bar) recursive %}
                <li>
                    <a href="{{ node.path }}" class="nav-{{ node.key }}{% if node.key in nav_tab %} active{% endif %}">
                        {{ _(node.label) }}
                        {% if not node.is_leaf_node %}
                            <div href="javascript:void(0)" class="nav-expand">></div>
                        {% endif %}
                    </a>
                    {% with children=node.get_children() %}
                        {% if children %}<ul>{{ loop(children) }}</ul>{% endif %}
                    {% endwith %}
                </li>
            {% endfor %}
        </ul>

        <span id="user-links">
            <a href=
                {% if request.resolver_match.view_name == "problem_detail" and problem %}
                    "{{ url('new_problem_ticket', problem.code) }}"
                {% else %}
                    "/tickets/new?issue_url={{ request.build_absolute_uri()|urlencode }}"
                {% endif %}
            style="margin-right: 5px;">
                <span title="{{ _('Report issue') }}">
                    <i class="fa fa-exclamation-triangle" style="color: yellow;"></i>
                </span>
            </a>
            <a id="flag_vi" href="#" onclick="submmit_language('vi')" style="margin-right: 5px; margin-top: 4px;">
                <img src="{{ static('icons/vi_flag.svg') }}" alt="VI" height="24">
            </a>
            <a id="flag_en" href="#" onclick="submmit_language('en')" style="margin-right: 5px; margin-top: 4px;">
                <img src="{{ static('icons/gb_flag.svg') }}" alt="EN" height="24">
            </a>
            {% if request.user.is_authenticated %}
                <ul>
                    <li>
                        <a href="{{ url('user_page') }}">
                            <span>
                                <img src="{{ gravatar(request.user, 32) }}" height="24" width="24">{# -#}
                                <span>{{ _('Hello, %(username)s.', username=bold(request.user.first_name or request.profile.display_name)) }}</span>
                            </span>
                        </a>
                        <ul style="width: 150px">
                            {% if request.user.is_staff or request.user.is_superuser %}
                                <li><a href="{{ url('admin:index') }}">{{ _('Admin') }}</a></li>
                            {% endif %}
                            <li><a href="{{ url('user_edit_profile') }}">{{ _('Edit profile') }}</a></li>
                            {% if request.user.is_impersonate %}
                                <li><a href="{{ url('impersonate-stop') }}">{{ _('Stop impersonating') }}</a></li>
                            {% else %}
                                <li>
                                    <form action="{{ url('auth_logout') }}" method="POST">
                                        {% csrf_token %}
                                        <button type="submit">{{ _('Log out') }}</button>
                                    </form>
                                </li>
                            {% endif %}
                        </ul>
                    </li>
                </ul>
            {% else %}
                <span class="anon">
                    <a href="{{ url('auth_login') }}?next={{ LOGIN_RETURN_PATH|urlencode }}"><b>{{ _('Log in') }}</b></a>
                    &nbsp;{{ _('or') }}&nbsp;
                    <a href="{{ url('registration_register') }}"><b>{{ _('Sign up') }}</b></a>
                </span>
            {% endif %}
        </span>
    </div>
    <div id="nav-shadow"></div>
</nav>
<!-- slide -->
{% if title =="Home" or title =="Trang chủ" %}
<div style="margin-top: 45px;">
<div id="carouselExampleIndicators" class="carousel slide" data-ride="carousel">
    <ol class="carousel-indicators">
      <li data-target="#carouselExampleIndicators" data-slide-to="0" class="active"></li>
      <li data-target="#carouselExampleIndicators" data-slide-to="1"></li>
      <li data-target="#carouselExampleIndicators" data-slide-to="2"></li>
    </ol>
    <div class="carousel-inner">
      <div class="carousel-item active">
        <img class="d-block w-100" src="https://qbu.edu.vn/wp-content/uploads/2022/03/banner-tuyen-sinh-2022.jpg" alt="First slide">
      </div>
      <div class="carousel-item">
        <img class="d-block w-100" src="https://qbu.edu.vn/wp-content/uploads/2022/03/banner-tuyen-sinh-2022.jpg" alt="Second slide">
      </div>
      <div class="carousel-item">
        <img class="d-block w-100" src="https://qbu.edu.vn/wp-content/uploads/2022/03/banner-tuyen-sinh-2022.jpg" alt="Third slide">
      </div>
    </div>
    <a class="carousel-control-prev" href="#carouselExampleIndicators" role="button" data-slide="prev">
      <span class="carousel-control-prev-icon" aria-hidden="true"></span>
      <span class="sr-only">Previous</span>
    </a>
    <a class="carousel-control-next" href="#carouselExampleIndicators" role="button" data-slide="next">
      <span class="carousel-control-next-icon" aria-hidden="true"></span>
      <span class="sr-only">Next</span>
    </a>
  </div>
</div>
{% endif %}
<!-- slide -->
{% if request.in_contest %}
    {% set current_contest = request.participation.contest %}
    <div id="contest-info">
        <a href="{{ url('contest_view', current_contest.key) }}">
            {{ current_contest.name }} -
            {% if request.participation.spectate %}
                {{ _('spectating') }}
            {% elif request.participation.end_time %}
                <div id="contest-time-remaining" data-secs="{{ request.participation.time_remaining|seconds }}">
                    {{ request.participation.time_remaining|timedelta("localized") }}
                </div>
            {% else %}
                {{ _('virtual') }}
            {% endif %}
        </a>
        {% if current_contest.can_see_own_scoreboard(request.user) %}
            <a href="{{ url('contest_ranking', current_contest.key) }}" style="text-align: center; font-size: 0.7em; color: #DCD427;">
                {{ _('Go to Rankings') }}
            </a>
        {% endif %}
    </div>
{% endif %}
<div id="page-container" style="min-height:100vh;background:unset">
    <noscript>
        <div id="noscript">{{ _('This site works best with JavaScript enabled.') }}</div>
    </noscript>
    <br>
    <main id="content">
        {% if i18n_config.top_notification %}
            {{ render_django(i18n_config.top_notification) }}
        {% endif %}
        {% block title_row %}
            <h2 style="color:#393630; display:inline">
                {% block content_title %}
                    {% if content_title %}{{ content_title }}{% else %}{{ title }}{% endif %}
                {% endblock %}
            </h2>
        {% endblock %}
        {% block header %}{% endblock %}
        {% block title_ruler %}
            <hr>
        {% endblock %}
        <div id="content-body">{% block body %}{% endblock %}</div>
    </main>

    {% if i18n_config.announcement %}
        <div id="announcement">{{ i18n_config.announcement|safe }}</div>
    {% endif %}

    {% block bodyend %}{% endblock %}

    <footer>
        
        <span id="footer-content">
            <br>
<<<<<<< HEAD
            {{_('proudly powered by <a style="color: #1877F2" href="https://dmoj.ca"><b>DMOJ</b></a>')}} |
            {{_('follow us on <a style="color: #1877F2" href="https://github.com/qbuailab/QBUOJ"><b>Github</b></a> and <a style="color: #1877F2" href="https://www.facebook.com/KTCNTTQBU/"><b>Facebook</b></a>')}}
=======
            {{_('proudly powered by %(dmoj)s', dmoj=safe('<a style="color: #808080" href="https://dmoj.ca"><b>DMOJ</b></a>'))}} |
            {{_('follow us on %(github)s and %(facebook)s', github=safe('<a style="color: #808080" href="https://github.com/VNOI-Admin/OJ"><b>Github</b></a>'), facebook=safe('<a style="color: #808080" href="https://www.facebook.com/vnoi.wiki"><b>Facebook</b></a>'))}}
>>>>>>> 2803281c
            {% if i18n_config.footer %}
                {{ i18n_config.footer|safe }} |
            {% endif %}
            <form id="set_language" action="{{ url('set_language') }}" method="post" style="display: inline">
                {% csrf_token %}
            <input name="next" type="hidden" value="{{ request.get_full_path() }}">
            <input name="language" type="hidden" value="{{LANGUAGE_CODE}}">
          </form>
        </span>
    </footer>
</div>
</div>
<div id="particles-js"></div>
<script src="http://cdn.jsdelivr.net/particles.js/2.0.0/particles.min.js"></script>
<script>
    particlesJS("particles-js", {"particles":{"number":{"value":160,"density":{"enable":true,"value_area":800}},"color":{"value":"#ccc"},"shape":{"type":"circle","stroke":{"width":0,"color":"#000000"},"polygon":{"nb_sides":5},"image":{"src":"img/github.svg","width":100,"height":100}},"opacity":{"value":1,"random":true,"anim":{"enable":true,"speed":1,"opacity_min":0,"sync":false}},"size":{"value":3,"random":true,"anim":{"enable":false,"speed":4,"size_min":0.3,"sync":false}},"line_linked":{"enable":false,"distance":150,"color":"#ffffff","opacity":0.4,"width":1},"move":{"enable":true,"speed":1,"direction":"none","random":true,"straight":false,"out_mode":"out","bounce":false,"attract":{"enable":false,"rotateX":600,"rotateY":600}}},"interactivity":{"detect_on":"canvas","events":{"onhover":{"enable":true,"mode":"bubble"},"onclick":{"enable":true,"mode":"repulse"},"resize":true},"modes":{"grab":{"distance":400,"line_linked":{"opacity":1}},"bubble":{"distance":250,"size":0,"duration":2,"opacity":0,"speed":3},"repulse":{"distance":400,"duration":0.4},"push":{"particles_nb":4},"remove":{"particles_nb":2}}},"retina_detect":true});var count_particles, stats, update; stats = new Stats; stats.setMode(0); stats.domElement.style.position = 'absolute'; stats.domElement.style.left = '0px'; stats.domElement.style.top = '0px'; document.body.appendChild(stats.domElement); count_particles = document.querySelector('.js-count-particles'); update = function() { stats.begin(); stats.end(); if (window.pJSDom[0].pJS.particles && window.pJSDom[0].pJS.particles.array) { count_particles.innerText = window.pJSDom[0].pJS.particles.array.length; } requestAnimationFrame(update); }; requestAnimationFrame(update);;
</script>
<script src="https://code.jquery.com/jquery-3.2.1.slim.min.js" integrity="sha384-KJ3o2DKtIkvYIK3UENzmM7KCkRr/rE9/Qpg6aAZGJwFDMVNA/GpGFF93hXpG5KkN" crossorigin="anonymous"></script>
<script src="https://cdn.jsdelivr.net/npm/popper.js@1.12.9/dist/umd/popper.min.js" integrity="sha384-ApNbgh9B+Y1QKtv3Rn7W3mgPxhU9K/ScQsAP7hUibX39j7fakFPskvXusvfa0b4Q" crossorigin="anonymous"></script>
<script src="https://cdn.jsdelivr.net/npm/bootstrap@4.0.0/dist/js/bootstrap.min.js" integrity="sha384-JZR6Spejh4U02d8jOt6vLEHfe/JQGiRRSQQxSfFWpi1MquVdAyjUar5+76PVCmYl" crossorigin="anonymous"></script>
</body>
</html><|MERGE_RESOLUTION|>--- conflicted
+++ resolved
@@ -462,13 +462,8 @@
         
         <span id="footer-content">
             <br>
-<<<<<<< HEAD
             {{_('proudly powered by <a style="color: #1877F2" href="https://dmoj.ca"><b>DMOJ</b></a>')}} |
             {{_('follow us on <a style="color: #1877F2" href="https://github.com/qbuailab/QBUOJ"><b>Github</b></a> and <a style="color: #1877F2" href="https://www.facebook.com/KTCNTTQBU/"><b>Facebook</b></a>')}}
-=======
-            {{_('proudly powered by %(dmoj)s', dmoj=safe('<a style="color: #808080" href="https://dmoj.ca"><b>DMOJ</b></a>'))}} |
-            {{_('follow us on %(github)s and %(facebook)s', github=safe('<a style="color: #808080" href="https://github.com/VNOI-Admin/OJ"><b>Github</b></a>'), facebook=safe('<a style="color: #808080" href="https://www.facebook.com/vnoi.wiki"><b>Facebook</b></a>'))}}
->>>>>>> 2803281c
             {% if i18n_config.footer %}
                 {{ i18n_config.footer|safe }} |
             {% endif %}
