--- conflicted
+++ resolved
@@ -47,15 +47,13 @@
 DMOJ_PP_ENTRIES = 300
 DMOJ_PP_BONUS_FUNCTION = lambda n: 0.05 * n # 15 * (1 - 0.997 ** n)  # noqa: E731; 100 bai nua diem: 0.9930924
 
-<<<<<<< HEAD
+VNOJ_ORG_PP_STEP = 0.95
+VNOJ_ORG_PP_ENTRIES = 100
+VNOJ_ORG_PP_SCALE = 1
+
 # Contribution points function
 VNOJ_CP_REDUCTION = 0.2  # XXX: Testing
 VNOJ_CP_TICKETS_STEP = 10  # XXX: Testing
-=======
-VNOJ_ORG_PP_STEP = 0.95
-VNOJ_ORG_PP_ENTRIES = 100
-VNOJ_ORG_PP_SCALE = 1
->>>>>>> 40b5843b
 
 NODEJS = '/usr/bin/node'
 EXIFTOOL = '/usr/bin/exiftool'
