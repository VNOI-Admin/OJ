--- conflicted
+++ resolved
@@ -474,8 +474,6 @@
         ])),
     )
 
-<<<<<<< HEAD
-=======
 if settings.VNOJ_ENABLE_SYNC_API:
     urlpatterns.append(
         path('api/v2/sync/', include([
@@ -501,7 +499,6 @@
             ),
         ])),
     )
->>>>>>> 0579af5e
 
 try:
     with open(os.path.join(os.path.dirname(__file__), 'local_urls.py')) as f:
