--- conflicted
+++ resolved
@@ -336,24 +336,14 @@
         ])),
     ])),
 
-<<<<<<< HEAD
-    url(r'^post/', include([
-        url(r'^', paged_list_view(blog.PostList, 'blog_post_list')),
-        url(r'^(?P<id>\d+)-(?P<slug>.*)/', include([
-            url(r'^$', blog.PostView.as_view(), name='blog_post'),
-            url(r'^edit$', blog.BlogPostEdit.as_view(), name='blog_post_edit'),
-        ])),
-        url(r'^new$', blog.BlogPostCreate.as_view(), name='blog_post_new'),
-        url(r'^upvote$', blog.upvote_blog, name='blog_upvote'),
-        url(r'^downvote$', blog.downvote_blog, name='blog_downvote'),
-=======
     path('posts/', paged_list_view(blog.PostList, 'blog_post_list')),
     path('posts/new', blog.BlogPostCreate.as_view(), name='blog_post_new'),
+    path('new', blog.BlogPostCreate.as_view(), name='blog_post_new'),
+    path('upvote', blog.upvote_blog, name='blog_upvote'),
     path('post/<int:id>-<slug:slug>', include([
         path('', blog.PostView.as_view(), name='blog_post'),
         path('/edit', blog.BlogPostEdit.as_view(), name='blog_post_edit'),
         path('/', lambda _, id, slug: HttpResponsePermanentRedirect(reverse('blog_post', args=[id, slug]))),
->>>>>>> 8a7f1d64
     ])),
 
     path('license/<str:key>', license.LicenseDetail.as_view(), name='license'),
