msgid ""
msgstr ""
"Project-Id-Version: dmoj\n"
"Report-Msgid-Bugs-To: \n"
"POT-Creation-Date: 2022-10-06 05:14+0000\n"
"PO-Revision-Date: 2020-08-23 18:59\n"
"Last-Translator: \n"
"Language-Team: Vietnamese\n"
"Language: vi_VN\n"
"MIME-Version: 1.0\n"
"Content-Type: text/plain; charset=UTF-8\n"
"Content-Transfer-Encoding: 8bit\n"
"Plural-Forms: nplurals=1; plural=0;\n"
"X-Crowdin-Project: dmoj\n"
"X-Crowdin-Project-ID: 142963\n"
"X-Crowdin-Language: vi\n"
"X-Crowdin-File: django.po\n"
"X-Crowdin-File-ID: 10\n"

#: dmoj/settings.py:69
msgid "Normal User"
msgstr ""

#: dmoj/settings.py:70
msgid "Problem Setter"
msgstr ""

#: dmoj/settings.py:71
msgid "Bedao Team"
msgstr ""

#: dmoj/settings.py:72
msgid "Staff"
msgstr ""

#: dmoj/settings.py:73
msgid "Banned User"
msgstr ""

#: dmoj/settings.py:74 templates/base.html:281 templates/comments/list.html:108
#: templates/contest/contest-list-tabs.html:35
#: templates/contest/ranking-table.html:54
#: templates/problem/problem-list-tabs.html:15
#: templates/submission/info-base.html:13
#: templates/submission/submission-list-tabs.html:15
#: templates/tag/problem.html:83 templates/tag/tag-list-tabs.html:9
#: templates/ticket/message.html:18
msgid "Admin"
msgstr "Quản trị"

#: dmoj/settings.py:75
msgid "Teacher"
msgstr ""

#: dmoj/settings.py:507
msgid "English"
msgstr "Tiếng Anh"

#: dmoj/settings.py:508
msgid "Vietnamese"
msgstr "Tiếng Việt"

#: dmoj/urls.py:38
msgid "Activation Successful!"
msgstr "Kích hoạt thành công"

#: dmoj/urls.py:46
msgid "Registration Completed"
msgstr "Đăng ký thành công"

#: dmoj/urls.py:50
msgid "Registration Not Allowed"
msgstr "Không được phép đăng ký"

#: dmoj/urls.py:57
msgid "Password change successful"
msgstr "Đổi mật khẩu thành công"

#: dmoj/urls.py:63
msgid "Enter new password"
msgstr "Nhập mật khẩu mới"

#: dmoj/urls.py:67
msgid "Password reset complete"
msgstr "Đặt lại mật khẩu thành công"

#: dmoj/urls.py:71
msgid "Password reset sent"
msgstr "Đã gửi email đặt lại mật khẩu"

#: dmoj/urls.py:103 templates/base.html:236 templates/organization/tabs.html:14
msgid "Home"
msgstr "Trang chủ"

#: judge/admin/comments.py:23 judge/admin/interface.py:76
msgid "Content"
msgstr "Nội dung"

#: judge/admin/comments.py:41
#, python-format
msgid "%d comment successfully hidden."
msgid_plural "%d comments successfully hidden."
msgstr[0] "%d bình luận đã được ẩn."

#: judge/admin/comments.py:44
msgid "Hide comments"
msgstr "Ẩn bình luận"

#: judge/admin/comments.py:49
#, python-format
msgid "%d comment successfully unhidden."
msgid_plural "%d comments successfully unhidden."
msgstr[0] "%d bình luận đã được hiện lại."

#: judge/admin/comments.py:52
msgid "Unhide comments"
msgstr "Bỏ ẩn bình luận"

#: judge/admin/comments.py:60
msgid "Associated page"
msgstr "Trang liên kết"

#: judge/admin/contest.py:32
msgid "Included contests"
msgstr "Các kỳ thi"

#: judge/admin/contest.py:66 judge/forms.py:570
#: templates/contest/contest.html:201 templates/contest/contest.html:308
#: templates/contest/moss.html:42 templates/problem/list.html:177
#: templates/user/user-problems.html:58 templates/user/user-problems.html:100
msgid "Problem"
msgstr "Bài"

#: judge/admin/contest.py:67 templates/contest/contest.html:190
#: templates/contest/edit.html:108 templates/contest/edit.html:115
msgid "Problems"
msgstr "Bài"

#: judge/admin/contest.py:146
msgid "Settings"
msgstr "Cài đặt"

#: judge/admin/contest.py:151
msgid "Scheduling"
msgstr "Lịch"

#: judge/admin/contest.py:152
msgid "Details"
msgstr "Chi tiết"

#: judge/admin/contest.py:153
msgid "Format"
msgstr ""

#: judge/admin/contest.py:154 templates/contest/ranking-table.html:8
msgid "Rating"
msgstr ""

#: judge/admin/contest.py:155
msgid "Access"
msgstr "Truy cập"

#: judge/admin/contest.py:157 judge/admin/problem.py:138
msgid "Justice"
msgstr "Công lý"

#: judge/admin/contest.py:158
msgid "Ranking"
msgstr "Bảng xếp hạng"

#: judge/admin/contest.py:249
#, python-format
msgid "%d contest successfully marked as visible."
msgid_plural "%d contests successfully marked as visible."
msgstr[0] "%d kỳ thi đã được đánh dấu là có thể thấy."

#: judge/admin/contest.py:252
msgid "Mark contests as visible"
msgstr "Đánh dấu các kỳ thi là có thể thấy"

#: judge/admin/contest.py:258
#, python-format
msgid "%d contest successfully marked as hidden."
msgid_plural "%d contests successfully marked as hidden."
msgstr[0] "%d kỳ thi đã được đánh dấu là ẩn."

#: judge/admin/contest.py:261
msgid "Mark contests as hidden"
msgstr "Đánh dấu các kỳ thi là ẩn"

#: judge/admin/contest.py:267
#, python-format
msgid "%d contest successfully locked."
msgid_plural "%d contests successfully locked."
msgstr[0] ""

#: judge/admin/contest.py:270
msgid "Lock contest submissions"
msgstr ""

#: judge/admin/contest.py:276
#, python-format
msgid "%d contest successfully unlocked."
msgid_plural "%d contests successfully unlocked."
msgstr[0] ""

#: judge/admin/contest.py:279
msgid "Unlock contest submissions"
msgstr ""

#: judge/admin/contest.py:302 judge/admin/submission.py:175
#, python-format
msgid "%d submission was successfully scheduled for rejudging."
msgid_plural "%d submissions were successfully scheduled for rejudging."
msgstr[0] "%d bài nộp đã được lên lịch để chấm lại."

#: judge/admin/contest.py:312 judge/admin/submission.py:204
#: judge/views/problem_manage.py:131
#, python-format
msgid "%d submission was successfully rescored."
msgid_plural "%d submissions were successfully rescored."
msgstr[0] "%d bài đã được tính điểm lại."

#: judge/admin/contest.py:392
#, python-format
msgid "%d participation recalculated."
msgid_plural "%d participations recalculated."
msgstr[0] "%d lượt tham gia đã được tính lại."

#: judge/admin/contest.py:395
msgid "Recalculate results"
msgstr "Tính lại kết quả"

#: judge/admin/contest.py:399 judge/admin/organization.py:74
msgid "username"
msgstr "tên người dùng"

#: judge/admin/contest.py:404 templates/base.html:320
msgid "virtual"
msgstr "ảo"

#: judge/admin/interface.py:29 judge/models/interface.py:48
msgid "link path"
msgstr "đường dẫn liên kết"

#: judge/admin/interface.py:77
msgid "Summary"
msgstr "Tóm tắt"

#: judge/admin/interface.py:117 judge/models/contest.py:525
#: judge/models/contest.py:665 judge/models/profile.py:375
#: judge/models/profile.py:406
msgid "user"
msgstr "thành viên"

#: judge/admin/interface.py:158
msgid "object"
msgstr "đối tượng"

#: judge/admin/organization.py:33 judge/admin/problem.py:185
#: judge/admin/profile.py:96
msgid "View on site"
msgstr "Xem trên trang web"

#: judge/admin/organization.py:62
#, python-format
msgid "%d organization has scores recalculated."
msgid_plural "%d organizations have scores recalculated."
msgstr[0] "Đã tính lại điểm của %d tổ chức."

#: judge/admin/organization.py:65 judge/admin/profile.py:127
msgid "Recalculate scores"
msgstr "Tính lại điểm"

#: judge/admin/problem.py:30
msgid "Describe the changes you made (optional)"
msgstr "Mô tả những thay đổi bạn đã thực hiện (tùy chọn)"

#: judge/admin/problem.py:133
msgid "Social Media"
msgstr "Mạng Xã hội"

#: judge/admin/problem.py:134
msgid "Taxonomy"
msgstr "Phân loại"

#: judge/admin/problem.py:135 templates/blog/top-pp.html:9
#: templates/contest/contest.html:203 templates/contest/edit.html:116
#: templates/contest/official-ranking-table.html:11
#: templates/organization/list.html:24 templates/problem/data.html:671
#: templates/problem/list.html:188 templates/user/base-users-table.html:11
#: templates/user/user-problems.html:60
msgid "Points"
msgstr "Điểm"

#: judge/admin/problem.py:136
msgid "Limits"
msgstr "Giới hạn"

#: judge/admin/problem.py:137 judge/admin/submission.py:243
#: templates/problem/editor.html:112 templates/submission/list.html:326
#: templates/user/edit-profile.html:309
msgid "Language"
msgstr "Ngôn ngữ"

#: judge/admin/problem.py:139
msgid "History"
msgstr "Lịch sử"

#: judge/admin/problem.py:182
msgid "Authors"
msgstr "Tác giả"

#: judge/admin/problem.py:195
#, python-format
msgid "%d problem's publish date successfully updated."
msgid_plural "%d problems' publish date successfully updated."
msgstr[0] ""

#: judge/admin/problem.py:199
msgid "Set publish date to now"
msgstr ""

#: judge/admin/problem.py:205
#, python-format
msgid "%d problem successfully marked as public."
msgid_plural "%d problems successfully marked as public."
msgstr[0] "%d bài tập đã được công bố."

#: judge/admin/problem.py:209
msgid "Mark problems as public"
msgstr "Công bố bài"

#: judge/admin/problem.py:215
#, python-format
msgid "%d problem successfully marked as private."
msgid_plural "%d problems successfully marked as private."
msgstr[0] "Đã ẩn %d bài."

#: judge/admin/problem.py:219
msgid "Mark problems as private"
msgstr "Ẩn bài"

#: judge/admin/profile.py:39
msgid "timezone"
msgstr "múi giờ"

#: judge/admin/profile.py:102 judge/admin/submission.py:222
#: templates/organization/requests/log.html:9
#: templates/organization/requests/pending.html:12
#: templates/ticket/list.html:263
msgid "User"
msgstr "Thành viên"

#: judge/admin/profile.py:107 templates/registration/registration_form.html:156
msgid "Email"
msgstr "Địa chỉ email"

#: judge/admin/profile.py:112 judge/views/register.py:30
#: templates/registration/registration_form.html:184
#: templates/user/edit-profile.html:305
msgid "Timezone"
msgstr "Múi giờ"

#: judge/admin/profile.py:117
msgid "date joined"
msgstr "ngày tham gia"

#: judge/admin/profile.py:124
#, python-format
msgid "%d user had scores recalculated."
msgid_plural "%d users had scores recalculated."
msgstr[0] "Đã tính lại điểm của %d người dùng."

#: judge/admin/profile.py:134
#, python-format
msgid "%d user has contribution scores recalculated."
msgid_plural "%d users have contribution scores recalculated."
msgstr[0] "Đã tính lại điểm đóng góp của %d người dùng."

#: judge/admin/profile.py:137
msgid "Recalulate contribution points"
msgstr "Tính lại điểm đóng góp"

#: judge/admin/runtime.py:72 templates/contest/contest.html:275
#: templates/contest/contest.html:309
msgid "Description"
msgstr "Mô tả"

#: judge/admin/runtime.py:73
msgid "Information"
msgstr "Thông tin"

#: judge/admin/runtime.py:74
msgid "Capabilities"
msgstr "Khả năng"

#: judge/admin/submission.py:24 judge/admin/submission.py:43
#: judge/admin/submission.py:232
msgid "None"
msgstr "Không"

#: judge/admin/submission.py:24
msgid "Not done"
msgstr "Chưa hoàn thành"

#: judge/admin/submission.py:24
msgid "Exceptional"
msgstr "Lỗi"

#: judge/admin/submission.py:43
msgid "Unaccepted"
msgstr "Không chấp nhận"

#: judge/admin/submission.py:85
#, python-format
msgid "%s (spectating)"
msgstr ""

#: judge/admin/submission.py:87
#, python-format
msgid "%s (virtual %d)"
msgstr ""

#: judge/admin/submission.py:94
#, python-format
msgctxt "contest problem"
msgid "%(problem)s in %(contest)s"
msgstr "%(problem)s trong %(contest)s"

#: judge/admin/submission.py:160 judge/admin/submission.py:182
msgid "You do not have the permission to rejudge submissions."
msgstr "Bạn không có quyền chấm lại bài."

#: judge/admin/submission.py:166
msgid "You do not have the permission to rejudge THAT many submissions."
msgstr "Bạn không không có quyền chấm lại QUÁ NHIỀU bài nộp."

#: judge/admin/submission.py:178
msgid "Rejudge the selected submissions"
msgstr "Chấm lại các bài đã chọn"

#: judge/admin/submission.py:207
msgid "Rescore the selected submissions"
msgstr "Tính điểm lại các bài đã chọn"

#: judge/admin/submission.py:211 templates/tag/list.html:114
msgid "Problem code"
msgstr "Mã bài tập"

#: judge/admin/submission.py:216 templates/tag/list.html:115
msgid "Problem name"
msgstr "Tên bài"

#: judge/admin/submission.py:226 templates/organization/requests/log.html:10
#: templates/organization/requests/pending.html:13
msgid "Time"
msgstr "Thời gian"

#: judge/admin/submission.py:234
#, python-format
msgid "%d KB"
msgstr "%d KB"

#: judge/admin/submission.py:236
#, python-format
msgid "%.2f MB"
msgstr "%.2f MB"

#: judge/admin/submission.py:238
msgid "Memory"
msgstr "Bộ nhớ"

#: judge/admin/tag.py:82 judge/admin/tag.py:83
msgid "Tag Data"
msgstr ""

#: judge/apps.py:8 judge/models/tag.py:37
msgid "Online Judge"
msgstr "Online Judge"

#: judge/comments.py:41
msgid "Comment body"
msgstr "Bình luận"

#: judge/comments.py:47 judge/views/blog.py:47 judge/views/comment.py:39
#: judge/views/ticket.py:56
msgid " Reason: "
msgstr " Lý Do:"

#: judge/comments.py:48 judge/views/blog.py:48 judge/views/comment.py:40
#: judge/views/ticket.py:57
msgid "Your part is silent, little toad."
msgstr "Im lặng đi, bạn không có quyền nói ở đây."

#: judge/comments.py:50 templates/comments/list.html:149
msgid ""
"You need to have solved at least one problem before your voice can be heard."
msgstr "Bạn cần giải được ít nhất một bài trước khi bình luận."

#: judge/comments.py:94
msgid "Posted comment"
msgstr "Đăng bình luận"

#: judge/contest_format/atcoder.py:19
msgid "AtCoder"
msgstr "AtCoder"

#: judge/contest_format/atcoder.py:117 judge/contest_format/default.py:79
#: judge/contest_format/icpc.py:216 judge/contest_format/legacy_ioi.py:97
#: judge/contest_format/vnoj.py:238
msgid "The maximum score submission for each problem will be used."
msgstr "Điểm của bài sẽ là điểm của lần nộp bài có điểm lớn nhất."

#: judge/contest_format/atcoder.py:122 judge/contest_format/icpc.py:221
#: judge/contest_format/vnoj.py:243
#, python-format
msgid ""
"Each submission before the first maximum score submission will incur a "
"**penalty of %d minute**."
msgid_plural ""
"Each submission before the first maximum score submission will incur a "
"**penalty of %d minutes**."
msgstr[0] ""
"Các lần nộp bài trước lần nộp bài có điểm lớn nhất sẽ tính **penalty %d "
"phút**."

#: judge/contest_format/atcoder.py:126 judge/contest_format/vnoj.py:248
msgid ""
"Ties will be broken by the time of the last score altering submission "
"(including penalty)."
msgstr ""
"Các thí sinh bằng điểm sẽ được phân định bằng thời gian của **lần nộp bài "
"cuối cùng làm thay đổi kết quả** (cộng với penalty)."

#: judge/contest_format/atcoder.py:128 judge/contest_format/vnoj.py:255
msgid "Ties will be broken by the time of the last score altering submission."
msgstr ""
"Các thí sinh bằng điểm sẽ được phân định bằng thời gian của **lần nộp bài "
"cuối cùng làm thay đổi kết quả**."

#: judge/contest_format/default.py:18
msgid "Default"
msgstr "Mặc định"

#: judge/contest_format/default.py:80
msgid ""
"Ties will be broken by the sum of the last submission time on problems with "
"a non-zero score."
msgstr ""
"Các thí sinh bằng điểm sẽ được phân định bằng tổng thời gian của **lần nộp "
"bài cuối cùng** trong các bài tập có điểm lớn hơn 0."

#: judge/contest_format/ecoo.py:18
msgid "ECOO"
msgstr "ECOO"

#: judge/contest_format/ecoo.py:130
msgid ""
"The score on your **last** non-CE submission for each problem will be used."
msgstr ""
"Điểm của bài sẽ là điểm của lần nộp **cuối cùng** không bị Biên dịch gặp lỗi "
"(Compile Error)."

#: judge/contest_format/ecoo.py:135
#, python-format
msgid ""
"There is a **%d bonus** for fully solving on your first non-CE submission."
msgstr ""
"Sẽ có **%d điểm thưởng** nếu bạn AC ở lần nộp đầu tiên không bị Biên dịch "
"gặp lỗi (Compile Error)."

#: judge/contest_format/ecoo.py:141
#, python-format
msgid ""
"For every **%d minute** you submit before the end of your window, there will "
"be a **1** point bonus."
msgid_plural ""
"For every **%d minutes** you submit before the end of your window, there "
"will be a **1** point bonus."
msgstr[0] ""
"Bạn sẽ được thưởng **1** điểm với mỗi **%d phút** bạn nộp bài trước giờ kết "
"thúc."

#: judge/contest_format/ecoo.py:147
msgid ""
"Ties will be broken by the sum of the last submission time on **all** "
"problems."
msgstr ""
"Các thí sinh bằng điểm sẽ được phân định bằng tổng thời gian của lần nộp bài "
"cuối cùng trong **tất cả*** bài tập."

#: judge/contest_format/ecoo.py:149 judge/contest_format/ioi.py:102
#: judge/contest_format/legacy_ioi.py:103
msgid "Ties by score will **not** be broken."
msgstr "Các thí sinh bằng điểm bằng điểm sẽ có cùng thứ hạng."

#: judge/contest_format/icpc.py:20
msgid "ICPC"
msgstr ""

#: judge/contest_format/icpc.py:225 judge/contest_format/vnoj.py:250
msgid ""
"Ties will be broken by the sum of the last score altering submission time on "
"problems with a non-zero score (including penalty), followed by the time of "
"the last score altering submission."
msgstr ""
"Các thí sinh bằng điểm sẽ được phân định bằng tổng thời gian của **lần nộp "
"bài cuối cùng làm thay đổi kết quả** trong các bài tập có điểm lớn hơn 0 "
"(cộng với penalty). Nếu vẫn bằng nhau, phân định bằng **thời gian của lần "
"nộp bài cuối cùng làm thay đổi kết quả**."

#: judge/contest_format/icpc.py:228 judge/contest_format/vnoj.py:257
msgid ""
"Ties will be broken by the sum of the last score altering submission time on "
"problems with a non-zero score, followed by the time of the last score "
"altering submission."
msgstr ""
"Các thí sinh bằng điểm sẽ được phân định bằng tổng thời gian của **lần nộp "
"bài cuối cùng làm thay đổi kết quả** trong các bài tập có điểm lớn hơn 0. "
"Nếu vẫn bằng nhau, phân định bằng **lần nộp bài cuối cùng làm thay đổi kết "
"quả**."

#: judge/contest_format/icpc.py:233 judge/contest_format/vnoj.py:262
#, python-format
msgid "The scoreboard will be frozen in the **last %d minute**."
msgid_plural "The scoreboard will be frozen in the **last %d minutes**."
msgstr[0] "Bảng điểm sẽ được đóng băng trong **%d phút cuối**."

#: judge/contest_format/ioi.py:11
msgid "IOI"
msgstr "IOI"

#: judge/contest_format/ioi.py:96
msgid "The maximum score for each problem batch will be used."
msgstr "Điểm của bài là tổng điểm của các subtask."

#: judge/contest_format/ioi.py:99 judge/contest_format/legacy_ioi.py:100
msgid ""
"Ties will be broken by the sum of the last score altering submission time on "
"problems with a non-zero score."
msgstr ""
"Các thí sinh bằng điểm sẽ được phân định bằng tổng thời gian của **lần nộp "
"bài cuối cùng làm thay đổi kết quả** trong các bài tập có điểm lớn hơn 0."

#: judge/contest_format/legacy_ioi.py:18
msgid "IOI (pre-2016)"
msgstr ""

#: judge/contest_format/vnoj.py:49
msgid "VNOJ"
msgstr ""

#: judge/custom_translations.py:11
#, python-format
msgid ""
"This password is too short. It must contain at least %(min_length)d "
"character."
msgid_plural ""
"This password is too short. It must contain at least %(min_length)d "
"characters."
msgstr[0] "Mật khẩu quá ngắn, mật khẩu cần có ít nhất %(min_length)d ký tự."

#: judge/custom_translations.py:15
#, python-format
msgid "Your password must contain at least %(min_length)d character."
msgid_plural "Your password must contain at least %(min_length)d characters."
msgstr[0] "Mật khẩu cần có ít nhất %(min_length)d ký tự."

#: judge/custom_translations.py:18
#, python-format
msgid "The password is too similar to the %(verbose_name)s."
msgstr "Mật khẩu không được quá giống với %(verbose_name)s."

#: judge/custom_translations.py:19
msgid "Your password can't be too similar to your other personal information."
msgstr "Mật khẩu không được quá giống với các thông tin các nhân"

#: judge/custom_translations.py:20
msgid "This password is entirely numeric."
msgstr "Mật khẩu này chỉ toàn các số."

#: judge/custom_translations.py:21
msgid "Your password can't be entirely numeric."
msgstr "Mật khẩu không được hoàn toàn bằng số."

#: judge/custom_translations.py:24
msgid "PRoblems"
msgstr "Danh sách bài"

#: judge/custom_translations.py:25 templates/blog/blog-post.html:34
#, python-brace-format
msgid "posted {time}"
msgstr "đã đăng {time}"

#: judge/custom_translations.py:28 templates/comments/list.html:54
#: templates/user/comment.html:62
#, python-brace-format
msgid "commented {time}"
msgstr "đã bình luận {time}"

#: judge/custom_translations.py:31 templates/contest/list.html:130
#: templates/organization/home.html:152
#, python-format
msgid "%(duration)s long"
msgstr "Thời gian làm bài: %(duration)s"

#: judge/custom_translations.py:32 templates/contest/list.html:127
#: templates/organization/home.html:151
#, python-format
msgid "%(time_limit)s window"
msgstr ""
"Thời gian làm bài: %(time_limit)s (bắt đầu tính giờ khi nhấn tham gia kỳ thi)"

#: judge/forms.py:34
#, python-brace-format
msgid ""
"Two-factor authentication tokens must be {TOTP_CODE_LENGTH} decimal digits."
msgstr ""

#: judge/forms.py:37
msgid "Invalid two-factor authentication token."
msgstr ""

#: judge/forms.py:40
msgid "Scratch codes must be 16 Base32 characters."
msgstr ""

#: judge/forms.py:42 judge/forms.py:533
msgid "Invalid scratch code."
msgstr ""

#: judge/forms.py:49
msgid "Subscribe to contest updates"
msgstr "Đăng ký để nhận các cập nhật về kỳ thi"

#: judge/forms.py:50
msgid "Enable experimental features"
msgstr "Bật các tính năng đang thử nghiệm"

#: judge/forms.py:81
msgid "You must solve at least one problem before you can update your profile."
msgstr ""
"Bạn phải giải ít nhất một bài trước khi có thể bỏ thay đổi thông tin người "
"dùng"

#: judge/forms.py:90 judge/views/organization.py:131
#, python-brace-format
msgid "You may not be part of more than {count} public organizations."
msgstr "Bạn không thể là thành viên của nhiều hơn {count} tổ chức công khai."

#: judge/forms.py:141 judge/forms.py:211
#, python-format
msgid "You cannot set time limit higher than %d seconds"
msgstr "Bạn không được giới hạn thời gian lớn hơn %d giây"

#: judge/forms.py:158
#, python-format
msgid "Maximum file size is %s."
msgstr "Độ lớn tối đa của file là %s."

#: judge/forms.py:160
msgid "Statement file"
msgstr "File đề bài"

#: judge/forms.py:173
msgid "Private users"
msgstr "Các thành viên riêng tư"

#: judge/forms.py:174
msgid "If private, only these users may see the problem."
msgstr ""
"Nếu bài tập này không công khai, chỉ những thành viên này có thể thấy được "
"bài tập."

#: judge/forms.py:181 judge/forms.py:638
msgid "You can paste a list of usernames into this box."
msgstr ""
"Có thể gán một danh sách các username vào đây thay vì gõ tay (phân cách bằng "
"khoảng trắng hoặc dấu phẩy)."

#: judge/forms.py:190
#, python-format
msgid "Problem id code must starts with `%s`"
msgstr "Mã bài tập phải bắt đầu bằng `%s`"

#: judge/forms.py:198 judge/forms.py:351
#, python-format
msgid "File size is too big! Maximum file size is %s"
msgstr "File quá lớn! Độ lớn tối đa của file là %s."

#: judge/forms.py:202
msgid "You don't have permission to upload file-type statement."
msgstr "Bạn không có quyền đăng file đề"

#: judge/forms.py:233
msgid ""
"If public, all members in organization can view it. <strong>Set it as "
"private if you want to use it in a contest, otherwise, users can see the "
"problem even if they do not join the contest!</strong>"
msgstr ""
"Nếu công khai, mọi thành viên trong tổ chức đều có thể xem. <strong>Nếu bạn "
"muốn dùng bài tập này trong một cuộc thi, hãy để bài tập là riêng tư, nếu "
"không, các thành viên có thể xem bài tập này kể cả khi họ không tham gia kỳ "
"thi!</strong>"

#: judge/forms.py:236
msgid "Problem code, e.g: voi19_post"
msgstr "Mã bài, ví dụ: voi19_post"

#: judge/forms.py:237
msgid ""
"The full name of the problem, as shown in the problem list. For example: "
"VOI19 - A cong B"
msgstr ""
"Tên đầy đủ của bài, được hiển thị trong danh sách bài. Ví dụ: VOI19 - A cộng "
"B"

#: judge/forms.py:239
msgid ""
"Points awarded for problem completion. From 0 to 2. You can approximate: 0.5 "
"is as hard as Problem 1 of VOI; 1 = Problem 2 of VOI; 1.5 = Problem 3 of VOI."
msgstr ""
"Điểm của bài, từ 0 tới 2. Có thể xấp xỉ điểm như sau: bài có điểm 0.5 sẽ khó "
"như bài 1 thi HSG QG; 1 điểm = bài 2; 1.5 điểm = bài 3."

#: judge/forms.py:245 judge/forms.py:694
msgid "Only accept alphanumeric characters (a-z, 0-9) and underscore (_)"
msgstr ""
"Chỉ có thể chứa các ký tự viết thường (a-z), số (0-9) và dấu gạch dưới (_)"

#: judge/forms.py:259
msgid "Download comments?"
msgstr "Tải bình luận?"

#: judge/forms.py:260 judge/forms.py:289
msgid "Download submissions?"
msgstr "Tải bài nộp?"

#: judge/forms.py:261 judge/forms.py:290
msgid "Filter by problem code glob:"
msgstr "Lọc theo mã bài:"

#: judge/forms.py:265 judge/forms.py:294
msgid "Leave empty to include all submissions"
msgstr "Bỏ trống để tải tất cả bài nộp"

#: judge/forms.py:268 judge/forms.py:297
#: templates/problem/manage_submission.html:156
msgid "Filter by result:"
msgstr "Lọc theo kết quả:"

#: judge/forms.py:274 judge/forms.py:304
msgid "Please select at least one thing to download."
msgstr "Vui lòng chọn ít nhất một mục để tải."

#: judge/forms.py:321
msgid "Source file"
msgstr "File nộp"

#: judge/forms.py:339
msgid "Source code/file is missing or redundant. Please try again"
msgstr "Code/file code đang thiếu hoặc bị thừa. Xin hãy thử lại"

#: judge/forms.py:346
#, python-format
msgid ""
"Wrong file type for language %(lang)s, expected %(lang_ext)s, found %(ext)s"
msgstr ""
"Sai loại file cho ngôn ngữ %(lang)s, chỉ chấp nhận: %(lang_ext)s, file nộp: "
"%(ext)s"

#: judge/forms.py:362
msgid "Any judge"
msgstr ""

#: judge/forms.py:373 judge/models/tag.py:35
msgid "Problem URL"
msgstr "Link bài"

#: judge/forms.py:374
msgid "Full URL to the problem, e.g. https://oj.vnoi.info/problem/post"
msgstr "Link tới bài tập, ví dụ: https://oj.vnoi.info/problem/post"

#: judge/forms.py:406 judge/views/register.py:26
#: templates/blog/top-contrib.html:8 templates/blog/top-pp.html:8
#: templates/contest/official-ranking-table.html:4
#: templates/contest/ranking.html:348
#: templates/registration/registration_form.html:150
#: templates/user/base-users-table.html:5
msgid "Username"
msgstr "Tên truy cập"

#: judge/forms.py:407 templates/registration/registration_form.html:162
#: templates/registration/registration_form.html:176
msgid "Password"
msgstr "Mật khẩu"

#: judge/forms.py:430
#, python-format
msgid "This account has been banned. Reason: %s"
msgstr "Tài khoản này đã bị cấm vì lý do: %s"

#: judge/forms.py:461
msgid "Invalid code length."
msgstr ""

#: judge/forms.py:492
msgid "Invalid WebAuthn response."
msgstr ""

#: judge/forms.py:495
msgid "No WebAuthn challenge issued."
msgstr ""

#: judge/forms.py:501
msgid "Invalid WebAuthn credential ID."
msgstr ""

#: judge/forms.py:531
msgid "Invalid two-factor authentication token or scratch code."
msgstr ""

#: judge/forms.py:535
msgid "Must specify either totp_token or webauthn_response."
msgstr ""

#: judge/forms.py:539 judge/models/problem.py:147
msgid "Problem code must be ^[a-z0-9_]+$"
msgstr "Mã bài phải khớp regex ^[a-z0-9_]+$"

#: judge/forms.py:544
msgid "Problem with code already exists."
msgstr "Mã bài tập đã tồn tại."

#: judge/forms.py:558 judge/models/contest.py:75
msgid "Contest id must be ^[a-z0-9_]+$"
msgstr "id kỳ thi phải khớp regex ^[a-z0-9_]+$"

#: judge/forms.py:563
msgid "Contest with key already exists."
msgstr "Mã kỳ thi đã tồn tại."

#: judge/forms.py:601
msgid "Problems must have distinct order."
msgstr "Các bài tập phải có thứ tự khác nhau."

#: judge/forms.py:648
#, python-format
msgid "Contest duration cannot be longer than %d days"
msgstr "Thời gian diễn ra contest không được kéo dài quá %d ngày"

#: judge/forms.py:660
#, python-format
msgid "Contest id must starts with `%s`"
msgstr "Mã kỳ thi phải bắt đầu bằng `%s`"

#: judge/forms.py:689
msgid ""
"Users are able to pratice contest problems even if the contest has ended, so "
"don't set the contest time too high if you don't really need it."
msgstr ""
"Người dùng vẫn có thể làm bài sau khi kỳ thi đã kết thúc, do đó đừng để thời "
"gian diễn ra kỳ thi quá dài nếu không cần thiết."

#: judge/jinja2/datetime.py:29 templates/blog/content.html:58
msgid "N j, Y, g:i a"
msgstr "j, M, Y, G:i"

#: judge/jinja2/datetime.py:30
#, python-brace-format
msgid "{time}"
msgstr "{time}"

#: judge/jinja2/datetime.py:31
#, python-brace-format
msgid "on {time}"
msgstr "vào lúc {time}"

#: judge/models/choices.py:59
msgid "Leave as LaTeX"
msgstr "Giữ nguyên dạng LaTeX"

#: judge/models/choices.py:60
msgid "SVG with PNG fallback"
msgstr "SVG với PNG dự phòng"

#: judge/models/choices.py:61
msgid "MathML only"
msgstr "Chỉ dạng MathML"

#: judge/models/choices.py:62
msgid "MathJax with SVG/PNG fallback"
msgstr "MathJax với SVG/PNG dự phòng"

#: judge/models/choices.py:63
msgid "Detect best quality"
msgstr "Phát hiện chất lượng tốt nhất"

#: judge/models/comment.py:27
msgid "Page code must be ^\\w+:[a-z0-9A-Z_]+$"
msgstr "Mã trang phải khớp regex ^\\w+:[a-z0-9A-Z_]+$"

#: judge/models/comment.py:43
msgid "commenter"
msgstr "bình luận"

#: judge/models/comment.py:44
msgid "posted time"
msgstr "thời gian đăng"

#: judge/models/comment.py:45 judge/models/comment.py:219
msgid "associated page"
msgstr "trang liên kết"

#: judge/models/comment.py:47 judge/models/interface.py:77
msgid "votes"
msgstr "đánh giá"

#: judge/models/comment.py:48
msgid "body of comment"
msgstr "nhận xét"

#: judge/models/comment.py:49
msgid "hide the comment"
msgstr "ẩn bình luận"

#: judge/models/comment.py:50
msgid "parent"
msgstr "cấp trên"

#: judge/models/comment.py:55
msgid "comment"
msgstr "bình luận"

#: judge/models/comment.py:56
msgid "comments"
msgstr "nhận xét"

#: judge/models/comment.py:103 judge/models/comment.py:164
#: judge/models/problem.py:666
#, python-format
msgid "Editorial for %s"
msgstr "Hướng giải cho %s"

#: judge/models/comment.py:192
#, python-format
msgid "%(page)s by %(user)s"
msgstr "%(page)s bởi %(user)s"

#: judge/models/comment.py:214
msgid "comment vote"
msgstr "đánh giá bình luận"

#: judge/models/comment.py:215
msgid "comment votes"
msgstr "đánh giá bình luận"

#: judge/models/comment.py:224
msgid "Override comment lock"
msgstr "Ghi đè khóa nhận xét"

#: judge/models/contest.py:35
msgid "Invalid colour."
msgstr "Màu sắc không hợp lệ."

#: judge/models/contest.py:37
msgid "tag name"
msgstr "tên thẻ"

#: judge/models/contest.py:38
msgid "Lowercase letters and hyphens only."
msgstr "Chỉ bao gồm chữ thường và dấu gạch ngang."

#: judge/models/contest.py:39
msgid "tag colour"
msgstr "màu thẻ"

#: judge/models/contest.py:40
msgid "tag description"
msgstr "mô tả thẻ"

#: judge/models/contest.py:59
msgid "contest tag"
msgstr "thẻ kỳ thi"

#: judge/models/contest.py:60 judge/models/contest.py:151
msgid "contest tags"
msgstr "thẻ kỳ thi"

#: judge/models/contest.py:69
msgid "Visible"
msgstr "Có thể xem"

#: judge/models/contest.py:70
msgid "Always hidden"
msgstr "Luôn luôn ẩn"

#: judge/models/contest.py:71
msgid "Hidden for duration of contest"
msgstr "Ẩn khi kỳ thi đang diễn ra"

#: judge/models/contest.py:72
msgid "Hidden for duration of participation"
msgstr "Ẩn khi thí sinh đang tham gia kỳ thi ảo"

#: judge/models/contest.py:74
msgid "contest id"
msgstr "mã kỳ thi"

#: judge/models/contest.py:76
msgid "contest name"
msgstr "tên kỳ thi"

#: judge/models/contest.py:77
msgid "These users will be able to edit the contest."
msgstr "Những người này sẽ có thể chỉnh sửa kỳ thi."

#: judge/models/contest.py:79
msgid ""
"These users will be able to edit the contest, but will not be listed as "
"authors."
msgstr ""
"Những người này có thể chỉnh sửa kỳ thi nhưng không được liệt kê trong danh "
"sách tác giả."

#: judge/models/contest.py:82
msgid "These users will be able to view the contest, but not edit it."
msgstr "Những người này có thể xem kỳ thi nhưng không thể chỉnh sửa chúng."

#: judge/models/contest.py:85 judge/models/runtime.py:146
msgid "description"
msgstr "mô tả"

#: judge/models/contest.py:86 judge/models/problem.py:612
#: judge/models/runtime.py:148
msgid "problems"
msgstr "bài"

#: judge/models/contest.py:87 judge/models/contest.py:526
msgid "start time"
msgstr "thời gian bắt đầu"

#: judge/models/contest.py:88
msgid "end time"
msgstr "thời gian kết thúc"

#: judge/models/contest.py:89 judge/models/problem.py:172
#: judge/models/problem.py:637
msgid "time limit"
msgstr "giới hạn thời gian"

#: judge/models/contest.py:90
msgid "frozen last minutes"
msgstr "số phút đóng băng"

#: judge/models/contest.py:91
msgid ""
"If set, the scoreboard will be frozen for the last X minutes. Only available "
"for ICPC and VNOJ format."
msgstr ""
"Nếu được thiết lập, bảng xếp hạng sẽ dược đóng băng trong X phút cuối. Chỉ "
"hỗ trợ format ICPC và VNOJ."

#: judge/models/contest.py:93 judge/models/problem.py:190
msgid "publicly visible"
msgstr "hiển thị công khai"

#: judge/models/contest.py:94
msgid ""
"Should be set even for organization-private contests, where it determines "
"whether the contest is visible to members of the specified organizations."
msgstr "Công khai kỳ thi."

#: judge/models/contest.py:97
msgid "contest rated"
msgstr "Kỳ thi có tính rating"

#: judge/models/contest.py:97
msgid "Whether this contest can be rated."
msgstr "Kỳ thi này có tính rating hay không."

#: judge/models/contest.py:99
msgid "view contest scoreboard"
msgstr "xem bảng điểm"

#: judge/models/contest.py:101
msgid "These users will be able to view the scoreboard."
msgstr "Những người dùng này có thể xem bảng điểm."

#: judge/models/contest.py:102
msgid "scoreboard visibility"
msgstr "Chế độ hiển thị bảng điểm"

#: judge/models/contest.py:103
msgid "Scoreboard visibility through the duration of the contest"
msgstr "Chế độ hiển thị bảng điểm trong quá trình diễn ra kỳ thi"

#: judge/models/contest.py:106
msgid "How long should the scoreboard be cached. Set to 0 to disable caching."
msgstr ""
"Thời gian lưu bảng điểm trong bộ nhớ đệm. Đặt thành 0 để tắt bộ nhớ đệm."

#: judge/models/contest.py:109
msgid "Allow contestants to view submission list of others in contest time"
msgstr ""

#: judge/models/contest.py:111
msgid "no comments"
msgstr "không bình luận"

#: judge/models/contest.py:112
msgid "Use clarification system instead of comments."
msgstr "Dùng hệ thống clarification thay vì bình luận. (Nên chọn)"

#: judge/models/contest.py:114
msgid "push announcements"
msgstr "Gửi thông báo đến thí sinh"

#: judge/models/contest.py:115
msgid "Notify users when there are new announcements."
msgstr "Báo cho thí sinh khi có thông báo mới."

#: judge/models/contest.py:117
msgid "rating floor"
msgstr ""

#: judge/models/contest.py:118
msgid "Do not rate users who have a lower rating."
msgstr "Thí sinh có rating thấp hơn sẽ không được xếp hạng."

#: judge/models/contest.py:119
msgid "rating ceiling"
msgstr "Rating cao nhất có thể tham gia kỳ thi"

#: judge/models/contest.py:120
msgid "Do not rate users who have a higher rating."
msgstr "Thí sinh có rating cao hơn sẽ không được xếp hạng."

#: judge/models/contest.py:121
msgid "rate all"
msgstr "Rate tất cả"

#: judge/models/contest.py:121
msgid "Rate all users who joined."
msgstr ""
"Tính rating tất cả những người đã tham gia kỳ thi (kể cả không nộp bài nào)."

#: judge/models/contest.py:122
msgid "exclude from ratings"
msgstr "những người không xếp hạng"

#: judge/models/contest.py:124
msgid "private to specific users"
msgstr "Kỳ thi riêng tư cho một số thành viên"

#: judge/models/contest.py:125
msgid "private contestants"
msgstr "Các thành viên có thể tham gia kỳ thi"

#: judge/models/contest.py:126
msgid "If private, only these users may see the contest."
msgstr "Nếu kỳ thi riêng tư, chỉ người thành viên này có thể tham gia kỳ thi."

#: judge/models/contest.py:128
msgid "hide problem tags"
msgstr "ẩn các thẻ đầu bài"

#: judge/models/contest.py:129
msgid "Whether problem tags should be hidden by default."
msgstr "Ẩn tags của bài tập"

#: judge/models/contest.py:131
msgid "hide problem authors"
msgstr "ẩn tác giả"

#: judge/models/contest.py:132
msgid "Whether problem authors should be hidden by default."
msgstr "Ẩn tác giả của bài tập"

#: judge/models/contest.py:134
msgid "run pretests only"
msgstr "chỉ chấm pretests"

#: judge/models/contest.py:135
msgid ""
"Whether judges should grade pretests only, versus all testcases. Commonly "
"set during a contest, then unset prior to rejudging user submissions when "
"the contest ends."
msgstr "Trong khi kỳ thi diễn ra, chỉ chấm pretests."

#: judge/models/contest.py:139
msgid "show short form settings display"
msgstr "Hiển thị các cài đặt của kỳ thi"

#: judge/models/contest.py:140
msgid ""
"Whether to show a section containing contest settings on the contest page or "
"not."
msgstr "Hiện tóm tắt các cài đặt của kỳ thi ở trang kỳ thi."

#: judge/models/contest.py:143 judge/models/problem.py:224
msgid "private to organizations"
msgstr "dành riêng cho tổ chức"

#: judge/models/contest.py:144 judge/models/problem.py:222
#: judge/models/profile.py:119
msgid "organizations"
msgstr "tổ chức"

#: judge/models/contest.py:145
msgid "If private, only these organizations may see the contest"
msgstr "Nếu là private, thì chỉ các tổ chức này mới có thể xem kỳ thi"

#: judge/models/contest.py:146 judge/models/problem.py:200
msgid "OpenGraph image"
msgstr "Ảnh OpenGraph"

#: judge/models/contest.py:147 judge/models/profile.py:59
msgid "logo override image"
msgstr "Logo"

#: judge/models/contest.py:149
msgid ""
"This image will replace the default site logo for users inside the contest."
msgstr ""
"Link tới logo của kỳ thi. Ví dụ: https://oj.vnoi.info/martor/logo/hoadao.png"

#: judge/models/contest.py:152
msgid "the amount of live participants"
msgstr "số lượng người tham gia kỳ thi"

#: judge/models/contest.py:153
msgid "the amount of virtual participants"
msgstr "số lượng tham gia ảo"

#: judge/models/contest.py:154
msgid "contest summary"
msgstr "tổng kết kỳ thi"

#: judge/models/contest.py:155 judge/models/problem.py:202
msgid "Plain-text, shown in meta description tag, e.g. for social media."
msgstr ""
"Các thông tin này sẽ hiển thị khi chia sẻ kỳ thi lên mạng xã hội (ví dụ "
"discord, facebook)."

#: judge/models/contest.py:156 judge/models/profile.py:58
msgid "access code"
msgstr "mã truy cập"

#: judge/models/contest.py:157
msgid ""
"An optional code to prompt contestants before they are allowed to join the "
"contest. Leave it blank to disable."
msgstr ""
"Một mã tùy chọn để nhắc nhở các thí sinh trước khi họ được phép tham gia kỳ "
"thi. Để trống để vô hiệu hóa."

#: judge/models/contest.py:159 judge/models/problem.py:196
msgid "personae non gratae"
msgstr "các người dùng bị cấm"

#: judge/models/contest.py:160
msgid "Bans the selected users from joining this contest."
msgstr "Cấm những người dùng đã chọn tham gia kỳ thi này."

#: judge/models/contest.py:161
msgid "Banned judges"
msgstr "Cấm máy chấm"

#: judge/models/contest.py:162
msgid "Bans the selected judges from judging this contest."
msgstr "Các máy chấm không được phép chấm kỳ thi này"

#: judge/models/contest.py:163
msgid "contest format"
msgstr "định dạng kỳ thi"

#: judge/models/contest.py:164
msgid "The contest format module to use."
msgstr "Dạng mô đun sử dụng cho kỳ thi."

#: judge/models/contest.py:165
msgid "contest format configuration"
msgstr "cấu hình dạng kỳ thi"

#: judge/models/contest.py:166
msgid ""
"A JSON object to serve as the configuration for the chosen contest format "
"module. Leave empty to use None. Exact format depends on the contest format "
"selected."
msgstr ""
"Một đối tượng JSON dùng để chọn cấu hình định dạng cho mô đun kỳ thi. Để "
"trống nếu không dùng. Định dạng chính xác phụ thuộc vào định dạng kỳ thi "
"được chọn."

#: judge/models/contest.py:169
msgid "contest problem label script"
msgstr ""

#: judge/models/contest.py:170
msgid ""
"A custom Lua function to generate problem labels. Requires a single function "
"with an integer parameter, the zero-indexed contest problem index, and "
"returns a string, the label."
msgstr ""

#: judge/models/contest.py:173
msgid "contest lock"
msgstr ""

#: judge/models/contest.py:174
msgid ""
"Prevent submissions from this contest from being rejudged after this date."
msgstr "Các bài nộp cho kỳ thi này sau ngày này sẽ không thể được chấm lại."

#: judge/models/contest.py:176
msgid "precision points"
msgstr ""

#: judge/models/contest.py:178
msgid "Number of digits to round points to."
msgstr ""

#: judge/models/contest.py:179
msgid "official ranking"
msgstr ""

#: judge/models/contest.py:180
msgid "Official ranking exported from CMS in CSV format."
msgstr ""

#: judge/models/contest.py:181 judge/models/profile.py:190
msgid "last data download time"
msgstr "thời gian tải gần nhất"

#: judge/models/contest.py:182
msgid "Disallow virtual joining"
msgstr "Không cho phép tham gia ảo"

#: judge/models/contest.py:183
msgid "Disallow virtual joining after contest has ended."
msgstr "Không cho phép tham gia ảo sau khi kỳ thi kết thúc."

#: judge/models/contest.py:490
msgid "See private contests"
msgstr "Xem các kỳ thi riêng tư"

#: judge/models/contest.py:491
msgid "Edit own contests"
msgstr "Sửa các kỳ thi sở hữu"

#: judge/models/contest.py:492
msgid "Edit all contests"
msgstr "Sửa tất cả các kỳ thi"

#: judge/models/contest.py:493
msgid "Clone contest"
msgstr "Nhân bản kỳ thi"

#: judge/models/contest.py:494 templates/contest/moss.html:73
msgid "MOSS contest"
msgstr "MOSS kỳ thi"

#: judge/models/contest.py:495
msgid "Rate contests"
msgstr "Đánh gia các kỳ thi"

#: judge/models/contest.py:496
msgid "Contest access codes"
msgstr "Mã truy cập kỳ thi"

#: judge/models/contest.py:497
msgid "Create private contests"
msgstr "Tạo kỳ thi riêng tư"

#: judge/models/contest.py:498
msgid "Change contest visibility"
msgstr ""

#: judge/models/contest.py:499
msgid "Edit contest problem label script"
msgstr ""

#: judge/models/contest.py:500
msgid "Change lock status of contest"
msgstr ""

#: judge/models/contest.py:502 judge/models/contest.py:627
#: judge/models/contest.py:666 judge/models/contest.py:690
#: judge/models/submission.py:93
msgid "contest"
msgstr "kỳ thi"

#: judge/models/contest.py:503
msgid "contests"
msgstr "kỳ thi"

#: judge/models/contest.py:507
msgid "announced contest"
msgstr "kỳ thi được thông báo"

#: judge/models/contest.py:508
msgid "announcement title"
msgstr "tiêu đề thông báo"

#: judge/models/contest.py:509
msgid "announcement body"
msgstr "nội dung thông báo"

#: judge/models/contest.py:510
msgid "announcement timestamp"
msgstr "thời điểm thông báo"

#: judge/models/contest.py:524
msgid "associated contest"
msgstr "kỳ thi liên quan"

#: judge/models/contest.py:527
msgid "score"
msgstr "điểm"

#: judge/models/contest.py:528
msgid "cumulative time"
msgstr "thời gian tích lũy"

#: judge/models/contest.py:529
msgid "frozen score"
msgstr ""

#: judge/models/contest.py:530
msgid "Frozen score in the scoreboard."
msgstr ""

#: judge/models/contest.py:531
msgid "frozen cumulative time"
msgstr ""

#: judge/models/contest.py:532
msgid "Frozen cumulative time in the scoreboard."
msgstr ""

#: judge/models/contest.py:533
msgid "is disqualified"
msgstr "bị loại"

#: judge/models/contest.py:534
msgid "Whether this participation is disqualified."
msgstr "có bị hủy tư cách tham gia"

#: judge/models/contest.py:535
msgid "tie-breaking field"
msgstr ""

#: judge/models/contest.py:536
msgid "frozen tie-breaking field"
msgstr ""

#: judge/models/contest.py:537
msgid "virtual participation id"
msgstr "mã số tham gia ảo"

#: judge/models/contest.py:538
msgid "0 means non-virtual, otherwise the n-th virtual participation."
msgstr "0 nghĩa là tham gia trực tiếp, ngược lại là lần đăng ký ảo thứ n."

#: judge/models/contest.py:539
msgid "contest format specific data"
msgstr "định dạng dữ liệu của kỳ thi"

#: judge/models/contest.py:611
#, python-format
msgid "%(user)s spectating in %(contest)s"
msgstr "%(user)s spectating trong %(contest)s"

#: judge/models/contest.py:613
#, python-format
msgid "%(user)s in %(contest)s, v%(id)d"
msgstr "%(user)s trong %(contest)s, v%(id)d"

#: judge/models/contest.py:616
#, python-format
msgid "%(user)s in %(contest)s"
msgstr "%(user)s trong %(contest)s"

#: judge/models/contest.py:619
msgid "contest participation"
msgstr "tham gia kỳ thi"

#: judge/models/contest.py:620
msgid "contest participations"
msgstr "tham gia kỳ thi"

#: judge/models/contest.py:626 judge/models/contest.py:650
#: judge/models/contest.py:691 judge/models/problem.py:611
#: judge/models/problem.py:616 judge/models/problem.py:635
#: judge/models/problem_data.py:56
msgid "problem"
msgstr "vấn đề"

#: judge/models/contest.py:628 judge/models/contest.py:654
#: judge/models/problem.py:183
msgid "points"
msgstr "điểm"

#: judge/models/contest.py:629
msgid "partial"
msgstr "một phần"

#: judge/models/contest.py:630 judge/models/contest.py:655
msgid "is pretested"
msgstr "có pretest?"

#: judge/models/contest.py:631 judge/models/interface.py:45
msgid "order"
msgstr "thứ tự"

#: judge/models/contest.py:632
msgid "output prefix length override"
msgstr "ghi đè độ dài output prefix"

#: judge/models/contest.py:634
msgid ""
"Maximum number of submissions for this problem, or leave blank for no limit."
msgstr ""

#: judge/models/contest.py:637
msgid "Why include a problem you can't submit to?"
msgstr "Tại sao lại thêm bài mà bạn không thể nộp?"

#: judge/models/contest.py:642
msgid "contest problem"
msgstr "bài của kỳ thi"

#: judge/models/contest.py:643
msgid "contest problems"
msgstr "bài của kỳ thi"

#: judge/models/contest.py:648 judge/models/submission.py:239
msgid "submission"
msgstr "nộp bài"

#: judge/models/contest.py:652 judge/models/contest.py:667
msgid "participation"
msgstr "tham dự"

#: judge/models/contest.py:656
msgid "Whether this submission was ran only on pretests."
msgstr "Bài nộp này chỉ chạy trên pretest."

#: judge/models/contest.py:660
msgid "contest submission"
msgstr "bài nộp của contest"

#: judge/models/contest.py:661
msgid "contest submissions"
msgstr "bài nộp của contest"

#: judge/models/contest.py:669
msgid "rank"
msgstr "hạng"

#: judge/models/contest.py:670
msgid "rating"
msgstr ""

#: judge/models/contest.py:671
msgid "raw rating"
msgstr ""

#: judge/models/contest.py:672
msgid "contest performance"
msgstr ""

#: judge/models/contest.py:673
msgid "last rated"
msgstr "lần xếp hạng cuối"

#: judge/models/contest.py:677
msgid "contest rating"
msgstr "xếp hạng kỳ thi"

#: judge/models/contest.py:678
msgid "contest ratings"
msgstr "xếp hạng kỳ thi"

#: judge/models/contest.py:698
msgid "contest moss result"
msgstr "kết quả moss"

#: judge/models/contest.py:699
msgid "contest moss results"
msgstr "kết quả moss"

#: judge/models/interface.py:19 judge/models/problem.py:64
msgid "key"
msgstr "khóa"

#: judge/models/interface.py:20
msgid "value"
msgstr "giá trị"

#: judge/models/interface.py:26
msgid "configuration item"
msgstr "cấu hình"

#: judge/models/interface.py:27
msgid "miscellaneous configuration"
msgstr "cấu hình khác"

#: judge/models/interface.py:39
msgid "navigation item"
msgstr "mục điều hướng"

#: judge/models/interface.py:40
msgid "navigation bar"
msgstr "thanh điều hướng"

#: judge/models/interface.py:46
msgid "identifier"
msgstr "định danh"

#: judge/models/interface.py:47
msgid "label"
msgstr "nhãn"

#: judge/models/interface.py:49
msgid "highlight regex"
msgstr "làm nổi regex"

#: judge/models/interface.py:50
msgid "parent item"
msgstr "mục cha"

#: judge/models/interface.py:68
msgid "post title"
msgstr "tiêu đề bài viết"

#: judge/models/interface.py:69 judge/models/problem.py:655
msgid "authors"
msgstr "tác giả"

#: judge/models/interface.py:70
msgid "slug"
msgstr "slug"

#: judge/models/interface.py:71 judge/models/problem.py:653
msgid "public visibility"
msgstr "hiển thị công khai"

#: judge/models/interface.py:72
msgid "sticky"
msgstr "dán"

#: judge/models/interface.py:73
msgid "publish after"
msgstr "thời gian đăng"

#: judge/models/interface.py:74
msgid "post content"
msgstr "nội dung"

#: judge/models/interface.py:75
msgid "post summary"
msgstr "đăng bài tóm tắt"

#: judge/models/interface.py:76
msgid "openGraph image"
msgstr "ảnh OpenGraph"

#: judge/models/interface.py:78
msgid "global post"
msgstr "bài đăng chung"

#: judge/models/interface.py:79
msgid "Display this blog post at the homepage."
msgstr "Hiển thị bài đăng này ở trang chủ."

#: judge/models/interface.py:80 judge/models/profile.py:118
#: judge/models/profile.py:147 judge/models/profile.py:407
msgid "organization"
msgstr "tổ chức"

#: judge/models/interface.py:129
msgid "Edit all posts"
msgstr "Chỉnh sửa tất cả bài đăng"

#: judge/models/interface.py:130
msgid "Edit organization posts"
msgstr "Chỉnh sửa các bài đăng của tổ chức"

#: judge/models/interface.py:132
msgid "blog post"
msgstr "bài đăng blog"

#: judge/models/interface.py:133
msgid "blog posts"
msgstr "bài đăng blog"

#: judge/models/interface.py:143
msgid "blog vote"
msgstr "bỏ phiếu blog"

#: judge/models/interface.py:144
msgid "blog votes"
msgstr "bỏ phiếu blog"

#: judge/models/problem.py:33
#, python-format
msgid "Disallowed characters: %(value)s"
msgstr ""

#: judge/models/problem.py:38
msgid "problem category ID"
msgstr "ID của nhóm bài"

#: judge/models/problem.py:39
msgid "problem category name"
msgstr "phân nhóm bài"

#: judge/models/problem.py:46
msgid "problem type"
msgstr "dạng đề"

#: judge/models/problem.py:47 judge/models/problem.py:168
msgid "problem types"
msgstr "dạng đề"

#: judge/models/problem.py:51
msgid "problem group ID"
msgstr "ID của nhóm bài"

#: judge/models/problem.py:52
msgid "problem group name"
msgstr "tên nhóm bài"

#: judge/models/problem.py:59 judge/models/problem.py:170
msgid "problem group"
msgstr "nhóm bài"

#: judge/models/problem.py:60
msgid "problem groups"
msgstr "nhóm bài"

#: judge/models/problem.py:66
msgid "link"
msgstr "liên kết"

#: judge/models/problem.py:67
msgid "full name"
msgstr "tên đầy đủ"

#: judge/models/problem.py:68 judge/models/profile.py:44
#: judge/models/runtime.py:24
msgid "short name"
msgstr "tên viết tắt"

#: judge/models/problem.py:69
msgid "Displayed on pages under this license."
msgstr "Được hiển thị trên các trang theo giấy phép này"

#: judge/models/problem.py:70
msgid "icon"
msgstr "biểu tượng"

#: judge/models/problem.py:70
msgid "URL to the icon."
msgstr "URL cho biểu tượng"

#: judge/models/problem.py:71
msgid "license text"
msgstr "văn bản cấp phép"

#: judge/models/problem.py:80
msgid "license"
msgstr "giấy phép"

#: judge/models/problem.py:81
msgid "licenses"
msgstr "giấy phép"

#: judge/models/problem.py:128
msgid "Follow global setting"
msgstr ""

#: judge/models/problem.py:129 judge/models/problem.py:137
msgid "Always visible"
msgstr "Có thể xem"

#: judge/models/problem.py:130
msgid "Visible if problem solved"
msgstr "Có thể xem nếu đã AC"

#: judge/models/problem.py:131
msgid "Only own submissions"
msgstr "Chỉ có thể xem submission của bản thân"

#: judge/models/problem.py:135
msgid "Visible for authors"
msgstr "Chỉ tác giả có thể xem"

#: judge/models/problem.py:136
msgid "Visible if user is not in a contest"
msgstr "Hiển thị khi không ở trong kỳ thi"

#: judge/models/problem.py:141
msgid "Show all testcase result"
msgstr "Hiện kết quả tất cả testcase"

#: judge/models/problem.py:142
msgid "Show batch result only"
msgstr "Chỉ hiện kết quả batch"

#: judge/models/problem.py:143
msgid "Show submission result only"
msgstr "Chỉ hiện kết quả bài nộp"

#: judge/models/problem.py:146 judge/models/tag.py:28
msgid "problem code"
msgstr "mã bài"

#: judge/models/problem.py:148
msgid "A short, unique code for the problem, used in the url after /problem/"
msgstr "Mã bài, xuất hiện trong url, phía sau /problem/"

#: judge/models/problem.py:149 judge/models/tag.py:32
msgid "problem name"
msgstr "tên bài toán"

#: judge/models/problem.py:150 judge/models/tag.py:33
msgid "The full name of the problem, as shown in the problem list."
msgstr "Tên đầy đủ của bài, được hiển thị trong danh sách bài."

#: judge/models/problem.py:151
msgid "PDF statement URL"
msgstr ""

#: judge/models/problem.py:152
msgid ""
"URL to PDF statement. The PDF file must be embeddable (Mobile web "
"browsersmay not support embedding). Fallback included."
msgstr ""
"Đường dẫn tới PDF của đề bài (nếu có). Đường dẫn này phải có thể preview "
"trực tiếp."

#: judge/models/problem.py:154
msgid "Problem source"
msgstr "Nguồn bài tập"

#: judge/models/problem.py:155
msgid ""
"Source of problem. Please credit the source of the problemif it is not yours"
msgstr "Nguồn của bài tập. Hãy ghi nguồn của bài tập nếu có"

#: judge/models/problem.py:157
msgid "problem body"
msgstr "bài toán"

#: judge/models/problem.py:159
msgid "creators"
msgstr "người tạo"

#: judge/models/problem.py:160
msgid "These users will be able to edit the problem, and be listed as authors."
msgstr ""
"Những người này có thể chỉnh sửa bài tập và được liệt kê trong danh sách tác "
"giả."

#: judge/models/problem.py:162
msgid "curators"
msgstr "giám khảo"

#: judge/models/problem.py:163
msgid ""
"These users will be able to edit the problem, but not be listed as authors."
msgstr ""
"Những người này có thể chỉnh sửa bài tập nhưng không được liệt kê trong danh "
"sách tác giả."

#: judge/models/problem.py:165
msgid "testers"
msgstr ""

#: judge/models/problem.py:167
msgid "These users will be able to view the private problem, but not edit it."
msgstr ""
"Những người này có thể xem bài tập riêng tư nhưng không thể chỉnh sửa chúng."

#: judge/models/problem.py:169
msgid "The type of problem, as shown on the problem's page."
msgstr "Dạng của bài tập, được hiển thị trong trang bài."

#: judge/models/problem.py:171
msgid "The group of problem, shown under Category in the problem list."
msgstr "Nhóm của bài tập, hiển thị trong danh sách bài tập."

#: judge/models/problem.py:173
msgid ""
"The time limit for this problem, in seconds. Fractional seconds (e.g. 1.5) "
"are supported."
msgstr ""
"Giới hạn thời gian (tính bằng giây) cho bài tập này. Phần lẻ giây (chẳng hạn "
"1.5) cũng được hỗ trợ."

#: judge/models/problem.py:177 judge/models/problem.py:640
msgid "memory limit"
msgstr "giới hạn bộ nhớ"

#: judge/models/problem.py:178
msgid ""
"The memory limit for this problem, in kilobytes (e.g. 64mb = 65536 "
"kilobytes)."
msgstr "Giới hạn bộ nhớ theo KILOBYTES. Muốn bài 256MB thì điền 262144."

#: judge/models/problem.py:184
msgid ""
"Points awarded for problem completion. Points are displayed with a 'p' "
"suffix if partial."
msgstr "Điểm của bài tập."

#: judge/models/problem.py:187
msgid "allows partial points"
msgstr "cho phép nhận điểm với từng test đúng"

#: judge/models/problem.py:188
msgid "allowed languages"
msgstr "ngôn ngữ cho phép"

#: judge/models/problem.py:189
msgid "List of allowed submission languages."
msgstr "Danh sách các ngôn ngữ được nộp bài này."

#: judge/models/problem.py:191
msgid "manually managed"
msgstr "quản lý test thủ công"

#: judge/models/problem.py:192
msgid "Whether judges should be allowed to manage data or not."
msgstr "Quản lý test thủ công thay vì dùng Web UI."

#: judge/models/problem.py:193
msgid "date of publishing"
msgstr "ngày đăng"

#: judge/models/problem.py:195
msgid ""
"Doesn't have the magic ability to auto-publish due to backward compatibility."
msgstr "Không thể tự động công khai vì vấn đề tương thích ngược"

#: judge/models/problem.py:197
msgid "Bans the selected users from submitting to this problem."
msgstr "Cấm những người dùng được chọn nộp bài cho bài tập này."

#: judge/models/problem.py:199
msgid "The license under which this problem is published."
msgstr "Giấy phép mà theo đó bài tập này được công bố."

#: judge/models/problem.py:201
msgid "problem summary"
msgstr "tổng quan bài tập"

#: judge/models/problem.py:203
msgid "number of users"
msgstr "số thành viên"

#: judge/models/problem.py:204
msgid "The number of users who solved the problem."
msgstr "Số thành viên đã giải được bài tập."

#: judge/models/problem.py:205
msgid "solve rate"
msgstr "tỉ lệ giải được"

#: judge/models/problem.py:206
msgid "allow full markdown access"
msgstr ""

#: judge/models/problem.py:207
msgid "submission source visibility"
msgstr "hiển thị submission"

#: judge/models/problem.py:210
msgid "Testcase visibility"
msgstr "Chế độ hiển thị testcase"

#: judge/models/problem.py:214
msgid "Testcase result visibility"
msgstr "Chế độ hiển thị kết quả testcase"

#: judge/models/problem.py:217
msgid "What testcase result should be showed to users?"
msgstr ""

#: judge/models/problem.py:223
msgid "If private, only these organizations may see the problem."
msgstr "Nếu riêng tư, chỉ những tổ chức này có thể xem bài tập."

#: judge/models/problem.py:229
msgid "Allow user to view checker feedback."
msgstr ""

#: judge/models/problem.py:598
msgid "See hidden problems"
msgstr ""

#: judge/models/problem.py:599
msgid "Edit own problems"
msgstr ""

#: judge/models/problem.py:600
msgid "Create organization problem"
msgstr ""

#: judge/models/problem.py:601
msgid "Edit all problems"
msgstr ""

#: judge/models/problem.py:602
msgid "Edit all public problems"
msgstr ""

#: judge/models/problem.py:603 templates/problem/problem-list-tabs.html:7
msgid "Suggest new problem"
msgstr "Đề xuất bài mới"

#: judge/models/problem.py:604
msgid "Edit problems with full markup"
msgstr ""

#: judge/models/problem.py:605 templates/problem/problem.html:197
msgid "Clone problem"
msgstr "Nhân bản bài"

#: judge/models/problem.py:606
msgid "Upload file-type statement"
msgstr ""

#: judge/models/problem.py:607
msgid "Change is_public field"
msgstr ""

#: judge/models/problem.py:608
msgid "Change is_manually_managed field"
msgstr ""

#: judge/models/problem.py:609
msgid "See organization-private problems"
msgstr ""

#: judge/models/problem.py:617 judge/models/problem.py:636
#: judge/models/runtime.py:120
msgid "language"
msgstr "ngôn ngữ"

#: judge/models/problem.py:618
msgid "translated name"
msgstr "tên bộ dịch"

#: judge/models/problem.py:619
msgid "translated description"
msgstr "mô tả bộ dịch"

#: judge/models/problem.py:624
msgid "problem translation"
msgstr "dịch đầu bài"

#: judge/models/problem.py:625
msgid "problem translations"
msgstr "dịch đầu bài"

#: judge/models/problem.py:629
msgid "clarified problem"
msgstr "bài tập được làm rõ"

#: judge/models/problem.py:630
msgid "clarification body"
msgstr "nội dung làm rõ"

#: judge/models/problem.py:631
msgid "clarification timestamp"
msgstr "thời gian làm rõ"

#: judge/models/problem.py:646
msgid "language-specific resource limit"
msgstr "giới hạn theo ngôn ngữ"

#: judge/models/problem.py:647
msgid "language-specific resource limits"
msgstr "giới hạn theo ngôn ngữ"

#: judge/models/problem.py:651
msgid "associated problem"
msgstr "bài liên quan"

#: judge/models/problem.py:654
msgid "publish date"
msgstr "ngày công bố"

#: judge/models/problem.py:656
msgid "editorial content"
msgstr "nội dung lời giải"

#: judge/models/problem.py:679
msgid "See hidden solutions"
msgstr "Xem lời giải ẩn"

#: judge/models/problem.py:681
msgid "solution"
msgstr "lời giải"

#: judge/models/problem.py:682
msgid "solutions"
msgstr "lời giải"

#: judge/models/problem_data.py:24 judge/models/problem_data.py:34
msgid "Standard"
msgstr "Mặc định"

#: judge/models/problem_data.py:25
msgid "Custom checker"
msgstr "Trình chấm ngoài"

#: judge/models/problem_data.py:26
msgid "Floats"
msgstr "Số thực"

#: judge/models/problem_data.py:27
msgid "Floats (absolute)"
msgstr "Số thực (tuyệt đối)"

#: judge/models/problem_data.py:28
msgid "Floats (relative)"
msgstr "Số thực (tương đối)"

#: judge/models/problem_data.py:29
msgid "Byte identical"
msgstr "So sánh byte"

#: judge/models/problem_data.py:30
msgid "Line-by-line"
msgstr "Dòng với dòng"

#: judge/models/problem_data.py:35
msgid "Interactive"
msgstr ""

#: judge/models/problem_data.py:36
msgid "Function Signature Grading (IOI-style)"
msgstr ""

#: judge/models/problem_data.py:37
msgid "Output Only"
msgstr ""

#: judge/models/problem_data.py:38
msgid "Custom Grader"
msgstr ""

#: judge/models/problem_data.py:42
msgid "Standard Input/Output"
msgstr "Đầu vào/ra chuẩn"

#: judge/models/problem_data.py:43
msgid "Via files"
msgstr "Sử dụng file"

#: judge/models/problem_data.py:47
msgid "Themis checker"
msgstr ""

#: judge/models/problem_data.py:48
msgid "Testlib checker"
msgstr ""

#: judge/models/problem_data.py:49
msgid "CMS checker"
msgstr ""

#: judge/models/problem_data.py:50
msgid "COCI checker"
msgstr ""

#: judge/models/problem_data.py:51
msgid "PEG checker"
msgstr ""

#: judge/models/problem_data.py:58
msgid "data zip file"
msgstr "tập tin dữ liệu nén dạng zip"

#: judge/models/problem_data.py:60
msgid "generator file"
msgstr "trình sinh test"

#: judge/models/problem_data.py:62 judge/models/problem_data.py:139
msgid "output prefix length"
msgstr ""

#: judge/models/problem_data.py:63 judge/models/problem_data.py:140
msgid "output limit length"
msgstr "hạn chế chiều dài đầu ra"

#: judge/models/problem_data.py:64
msgid "init.yml generation feedback"
msgstr "phản hồi init.yml"

#: judge/models/problem_data.py:65 judge/models/problem_data.py:141
msgid "checker"
msgstr "trình chấm"

#: judge/models/problem_data.py:66
msgid "Grader"
msgstr ""

#: judge/models/problem_data.py:67 judge/models/problem_data.py:142
msgid "checker arguments"
msgstr "tham số của trình chấm"

#: judge/models/problem_data.py:68 judge/models/problem_data.py:143
msgid "Checker arguments as a JSON object."
msgstr "tham số của trình chấm là một JSON"

#: judge/models/problem_data.py:70
msgid "custom checker file"
msgstr "File trình chấm ngoài"

#: judge/models/problem_data.py:76
msgid "custom grader file"
msgstr "File trình grader"

#: judge/models/problem_data.py:82
msgid "custom header file"
msgstr "File header"

#: judge/models/problem_data.py:88
msgid "grader arguments"
msgstr "tham số grader"

#: judge/models/problem_data.py:89
msgid "grader arguments as a JSON object"
msgstr "tham số của grader là một JSON"

#: judge/models/problem_data.py:126
msgid "problem data set"
msgstr "tập dữ liệu bài"

#: judge/models/problem_data.py:128
msgid "case position"
msgstr "vị trí phép thử"

#: judge/models/problem_data.py:129
msgid "case type"
msgstr "kiểu test"

#: judge/models/problem_data.py:130
msgid "Normal case"
msgstr "Test đơn"

#: judge/models/problem_data.py:131
msgid "Batch start"
msgstr "Bắt đầu nhóm test"

#: judge/models/problem_data.py:132
msgid "Batch end"
msgstr "Hết nhóm test"

#: judge/models/problem_data.py:134
msgid "input file name"
msgstr "tên file input"

#: judge/models/problem_data.py:135
msgid "output file name"
msgstr "tên file output"

#: judge/models/problem_data.py:136
msgid "generator arguments"
msgstr "tham số trình sinh"

#: judge/models/problem_data.py:137
msgid "point value"
msgstr "điểm"

#: judge/models/problem_data.py:138
msgid "case is pretest?"
msgstr "là pretests?"

#: judge/models/profile.py:41
msgid "organization title"
msgstr "tên tổ chức"

#: judge/models/profile.py:42
msgid "organization slug"
msgstr "tên viết tắt trên đường dẫn"

#: judge/models/profile.py:43
msgid "Organization name shown in URLs."
msgstr "Tên viết tắt của tổ chức, được dùng trong đường dẫn tới tổ chức"

#: judge/models/profile.py:45
msgid "Displayed beside user name during contests."
msgstr "Hiển thị bên cạnh tên trong các kỳ thi"

#: judge/models/profile.py:46
msgid "organization description"
msgstr "mô tả tổ chức"

#: judge/models/profile.py:47
msgid "administrators"
msgstr "quản trị viên"

#: judge/models/profile.py:48
msgid "Those who can edit this organization."
msgstr "Những người có thể chỉnh sửa tổ chức"

#: judge/models/profile.py:49
msgid "creation date"
msgstr "ngày tạo"

#: judge/models/profile.py:50
msgid "is open organization?"
msgstr "tổ chức công khai"

#: judge/models/profile.py:51
msgid "Allow joining organization."
msgstr "Nếu chọn, mọi người đều có thể tham gia tổ chức."

#: judge/models/profile.py:52
msgid "is unlisted organization?"
msgstr "tổ chức ẩn"

#: judge/models/profile.py:53
msgid "Organization will not be listed"
msgstr "Tổ chức sẽ không được liệt kê trong danh sách tổ chức"

#: judge/models/profile.py:54
msgid "maximum size"
msgstr "số thành viên tối đa"

#: judge/models/profile.py:55
msgid ""
"Maximum amount of users in this organization, only applicable to private "
"organizations."
msgstr ""
"Số người dùng tối đa trong tổ chức này, chỉ áp dụng đối với tổ chức riêng tư"

#: judge/models/profile.py:57
msgid "Student access code."
msgstr "Mã truy cập sinh viên"

#: judge/models/profile.py:61
msgid ""
"This image will replace the default site logo for users viewing the "
"organization."
msgstr ""
"Ảnh này sẽ thay thế logo mặc định của trang khi thành viên xem tổ chức."

#: judge/models/profile.py:113
msgid "Administer organizations"
msgstr ""

#: judge/models/profile.py:114
msgid "Edit all organizations"
msgstr "Chỉnh sửa toàn bộ tổ chức"

#: judge/models/profile.py:115
msgid "Change is_open field"
msgstr "Chỉnh sửa is_open field"

#: judge/models/profile.py:116
msgid "Create organization without limit"
msgstr "Không giới hạn tạo tổ chức"

#: judge/models/profile.py:123
msgid "badge name"
msgstr ""

#: judge/models/profile.py:124
msgid "mini badge URL"
msgstr ""

#: judge/models/profile.py:125
msgid "full size badge URL"
msgstr ""

#: judge/models/profile.py:132
msgid "user associated"
msgstr "người sử dụng tương ứng"

#: judge/models/profile.py:133
msgid "self-description"
msgstr "tự mô tả"

#: judge/models/profile.py:134
msgid "time zone"
msgstr "múi giờ"

#: judge/models/profile.py:136
msgid "preferred language"
msgstr "ngôn ngữ"

#: judge/models/profile.py:143
msgid "last access time"
msgstr "lần truy cập cuối cùng"

#: judge/models/profile.py:144
msgid "last IP"
msgstr "IP"

#: judge/models/profile.py:145
msgid "badges"
msgstr "huy hiệu"

#: judge/models/profile.py:146
msgid "display badge"
msgstr "huy hiệu hiển thị"

#: judge/models/profile.py:149
msgid "display rank"
msgstr "hiển thị xếp hạng"

#: judge/models/profile.py:151
msgid "comment mute"
msgstr "tắt bình luận"

#: judge/models/profile.py:151
msgid "Some users are at their best when silent."
msgstr "Một vài người tốt nhất là khi im lặng."

#: judge/models/profile.py:153
msgid "unlisted user"
msgstr "thành viên không được liệt kê"

#: judge/models/profile.py:153
msgid "User will not be ranked."
msgstr "Thành viên không được xếp hạng."

#: judge/models/profile.py:156
msgid "Show to banned user in login page."
msgstr ""

#: judge/models/profile.py:157
msgid "Allow tagging"
msgstr "Cho phép tag bài"

#: judge/models/profile.py:158
msgid "User will be allowed to tag problems."
msgstr "Người dùng có thể tag bài."

#: judge/models/profile.py:161
msgid "user script"
msgstr "script tự định nghĩa"

#: judge/models/profile.py:162
msgid "User-defined JavaScript for site customization."
msgstr "JavaScript tự định nghĩa bởi người dùng để tùy chỉnh."

#: judge/models/profile.py:163
msgid "current contest"
msgstr "kỳ thi hiện tại"

#: judge/models/profile.py:165
msgid "math engine"
msgstr ""

#: judge/models/profile.py:167
msgid "The rendering engine used to render math."
msgstr "chọn công cụ để hiện công thức toán"

#: judge/models/profile.py:168
msgid "TOTP 2FA enabled"
msgstr ""

#: judge/models/profile.py:169
msgid "Check to enable TOTP-based two-factor authentication."
msgstr ""

#: judge/models/profile.py:170
msgid "WebAuthn 2FA enabled"
msgstr ""

#: judge/models/profile.py:171
msgid "Check to enable WebAuthn-based two-factor authentication."
msgstr ""

#: judge/models/profile.py:172
msgid "TOTP key"
msgstr "Mã TOTP"

#: judge/models/profile.py:173
msgid "32-character Base32-encoded key for TOTP."
msgstr "mã 32 ký tự base32-encoded cho TOTP"

#: judge/models/profile.py:175
msgid "TOTP key must be empty or Base32."
msgstr "Mã TOTP cần rỗng hoặc base32"

#: judge/models/profile.py:176
msgid "scratch codes"
msgstr ""

#: judge/models/profile.py:177
msgid "JSON array of 16-character Base32-encoded codes for scratch codes."
msgstr ""

#: judge/models/profile.py:181
msgid ""
"Scratch codes must be empty or a JSON array of 16-character Base32 codes."
msgstr ""

#: judge/models/profile.py:183
msgid "last TOTP timecode"
msgstr ""

#: judge/models/profile.py:184
msgid "API token"
msgstr ""

#: judge/models/profile.py:185
msgid "64-character hex-encoded API access token."
msgstr ""

#: judge/models/profile.py:187
msgid "API token must be None or hexadecimal"
msgstr ""

#: judge/models/profile.py:188
msgid "internal notes"
msgstr "ghi chú nội bộ"

#: judge/models/profile.py:189
msgid "Notes for administrators regarding this user."
msgstr "Ghi chú cho quản trị viên chấm lại cho thành viên này."

#: judge/models/profile.py:191
msgid "display name override"
msgstr ""

#: judge/models/profile.py:192
msgid "Name displayed in place of username."
msgstr ""

#: judge/models/profile.py:363
msgid "Shows in-progress development stuff"
msgstr ""

#: judge/models/profile.py:364
msgid "Edit TOTP settings"
msgstr ""

#: judge/models/profile.py:365
msgid "Can upload image directly to server via martor"
msgstr ""

#: judge/models/profile.py:366
msgid "Can set high problem timelimit"
msgstr ""

#: judge/models/profile.py:367
msgid "Can set long contest duration"
msgstr ""

#: judge/models/profile.py:368
msgid "Can create unlimitted number of testcases for a problem"
msgstr ""

#: judge/models/profile.py:370
msgid "user profile"
msgstr "hồ sơ người dùng"

#: judge/models/profile.py:371
msgid "user profiles"
msgstr "hồ sơ người dùng"

#: judge/models/profile.py:377
msgid "device name"
msgstr ""

#: judge/models/profile.py:378
msgid "credential ID"
msgstr ""

#: judge/models/profile.py:379
msgid "public key"
msgstr ""

#: judge/models/profile.py:380
msgid "sign counter"
msgstr ""

#: judge/models/profile.py:398
#, python-format
msgid "WebAuthn credential: %(name)s"
msgstr ""

#: judge/models/profile.py:401
msgid "WebAuthn credential"
msgstr ""

#: judge/models/profile.py:402
msgid "WebAuthn credentials"
msgstr ""

#: judge/models/profile.py:409
msgid "request time"
msgstr "thời gian yêu cầu"

#: judge/models/profile.py:410
msgid "state"
msgstr "trạng thái"

#: judge/models/profile.py:411 templates/organization/requests/tabs.html:4
msgid "Pending"
msgstr "Đang chờ"

#: judge/models/profile.py:412 templates/organization/requests/tabs.html:10
msgid "Approved"
msgstr "Phê duyệt"

#: judge/models/profile.py:413 templates/organization/requests/tabs.html:13
msgid "Rejected"
msgstr "Bị từ chối"

#: judge/models/profile.py:415
msgid "reason"
msgstr "lý do"

#: judge/models/profile.py:418
msgid "organization join request"
msgstr "yêu cầu tham gia tổ chức"

#: judge/models/profile.py:419
msgid "organization join requests"
msgstr "yêu cầu tham gia tổ chức"

#: judge/models/runtime.py:19
msgid "short identifier"
msgstr "nhận dạng ngắn"

#: judge/models/runtime.py:20
msgid ""
"The identifier for this language; the same as its executor id for judges."
msgstr "Mã định danh ngôn ngữ này; giống như id trong máy chấm chấm."

#: judge/models/runtime.py:22
msgid "long name"
msgstr "tên dài"

#: judge/models/runtime.py:23
msgid "Longer name for the language, e.g. \"Python 2\" or \"C++11\"."
msgstr "Tên dài của ngôn ngữ, ví dụ như \"Python 2\" hay \"C ++ 11\"."

#: judge/models/runtime.py:25
msgid ""
"More readable, but short, name to display publicly; e.g. \"PY2\" or \"C+"
"+11\". If left blank, it will default to the short identifier."
msgstr ""
"Tên ngắn, dễ đọc hơn, để hiển thị công khai; Ví dụ: \"PY2\" hoặc \"C ++ "
"11\". Nếu để trống, nó sẽ sử dụng ID ngắn."

#: judge/models/runtime.py:29
msgid "common name"
msgstr "tên phổ biến"

#: judge/models/runtime.py:30
msgid ""
"Common name for the language. For example, the common name for C++03, C++11, "
"and C++14 would be \"C++\"."
msgstr ""
"Tên phổ biến cho các ngôn ngữ. Ví dụ, tên gọi chung cho C ++ 03, 11 C ++ và "
"C ++ 14 sẽ là \"C++\""

#: judge/models/runtime.py:32
msgid "ace mode name"
msgstr "chế độ tên ace"

#: judge/models/runtime.py:33
msgid ""
"Language ID for Ace.js editor highlighting, appended to \"mode-\" to "
"determine the Ace JavaScript file to use, e.g., \"python\"."
msgstr ""
"ID cho ngôn ngữ Ace.js, được nối thêm vào \"mode-\" để xác định tập tin Ace "
"JavaScript để sử dụng, ví dụ như, \"python\"."

#: judge/models/runtime.py:35
msgid "pygments name"
msgstr "tên pygments"

#: judge/models/runtime.py:36
msgid "Language ID for Pygments highlighting in source windows."
msgstr "Highligh ID cho Pygments trong cửa sổ mã nguồn."

#: judge/models/runtime.py:37
msgid "code template"
msgstr "code mẫu"

#: judge/models/runtime.py:38
msgid "Code template to display in submission editor."
msgstr "Mẫu mã nguồn hiển thị trong trình soạn thảo khi nộp bài."

#: judge/models/runtime.py:39
msgid "runtime info override"
msgstr "ghi đè thời gian chạy"

#: judge/models/runtime.py:40
msgid ""
"Do not set this unless you know what you're doing! It will override the "
"usually more specific, judge-provided runtime info!"
msgstr ""
"Không cài đặt trừ khi bạn biết những gì bạn đang làm! Nó sẽ thiết lập các "
"thông tin thời gian chạy, cung cấp cho chương trình chấm!"

#: judge/models/runtime.py:42
msgid "language description"
msgstr "mô tả ngôn ngữ"

#: judge/models/runtime.py:43
msgid ""
"Use this field to inform users of quirks with your environment, additional "
"restrictions, etc."
msgstr ""

#: judge/models/runtime.py:45
msgid "extension"
msgstr "phần mở rộng"

#: judge/models/runtime.py:46
msgid "The extension of source files, e.g., \"py\" or \"cpp\"."
msgstr "Phần mở rộng tập tin mã nguồn, ví dụ như, \"py\" hay \"cpp\"."

#: judge/models/runtime.py:48
msgid "File-only language"
msgstr ""

#: judge/models/runtime.py:49
msgid "If this language is submitted using file or not"
msgstr "Ngôn ngữ chỉ có thể nộp bằng file"

#: judge/models/runtime.py:51
msgid "Limit of file size"
msgstr "Giới hạn độ lớn file"

#: judge/models/runtime.py:52
msgid "Limit of file size (in MB) if allow submit via file"
msgstr "Giới hạn độ lớn của file (theo MB) nếu cho phép nộp qua file"

#: judge/models/runtime.py:54
msgid "Include in problems"
msgstr "Thêm vào các bài tập"

#: judge/models/runtime.py:55
msgid "If true, this language will be added to all problems"
msgstr "Nếu tick, ngôn ngữ này sẽ được thêm vào tất cả các bài tập hiện có"

#: judge/models/runtime.py:121
msgid "languages"
msgstr "ngôn ngữ"

#: judge/models/runtime.py:125
msgid "language to which this runtime belongs"
msgstr "ngôn ngữ của runtime này"

#: judge/models/runtime.py:126
msgid "judge on which this runtime exists"
msgstr "máy chấm có runtime này"

#: judge/models/runtime.py:127
msgid "runtime name"
msgstr "tên runtime"

#: judge/models/runtime.py:128
msgid "runtime version"
msgstr "phiên bản runtime"

#: judge/models/runtime.py:129
msgid "order in which to display this runtime"
msgstr "thứ tự hiện thị runtime"

#: judge/models/runtime.py:133
msgid "judge name"
msgstr "tên máy chấm"

#: judge/models/runtime.py:133
msgid "Server name, hostname-style."
msgstr "Tên server, tên host"

#: judge/models/runtime.py:135
msgid "time of creation"
msgstr "thời gian tạo"

#: judge/models/runtime.py:136
msgid "A key to authenticate this judge."
msgstr ""

#: judge/models/runtime.py:137
msgid "authentication key"
msgstr "mã xác thực"

#: judge/models/runtime.py:138
msgid "block judge"
msgstr "khóa trình chấm"

#: judge/models/runtime.py:139
msgid ""
"Whether this judge should be blocked from connecting, even if its key is "
"correct."
msgstr ""

#: judge/models/runtime.py:141
msgid "judge online status"
msgstr "trạng thái online của máy chấm"

#: judge/models/runtime.py:142
msgid "judge start time"
msgstr "thời gian bắt đầu chấm"

#: judge/models/runtime.py:143
msgid "response time"
msgstr "thời gian đáp ứng"

#: judge/models/runtime.py:144
msgid "system load"
msgstr "mức tải của hệ thống"

#: judge/models/runtime.py:145
msgid "Load for the last minute, divided by processors to be fair."
msgstr "Mức tải ở phút vừa qua, chia cho số bộ vi xử lý."

#: judge/models/runtime.py:147
msgid "last connected IP"
msgstr ""

#: judge/models/runtime.py:149 judge/models/runtime.py:191
msgid "judges"
msgstr "các máy chấm"

#: judge/models/runtime.py:190
msgid "judge"
msgstr "máy chấm"

#: judge/models/submission.py:22 judge/models/submission.py:56
#: judge/models/tests/test_submission.py:104 judge/utils/problems.py:74
msgid "Accepted"
msgstr "Kết quả đúng (AC)"

#: judge/models/submission.py:23 judge/models/submission.py:57
msgid "Wrong Answer"
msgstr "Kết quả sai (WA)"

#: judge/models/submission.py:24 judge/models/submission.py:59
msgid "Time Limit Exceeded"
msgstr "Quá thời gian (TLE)"

#: judge/models/submission.py:25 judge/models/submission.py:60
msgid "Memory Limit Exceeded"
msgstr "Tràn bộ nhớ (MLE)"

#: judge/models/submission.py:26 judge/models/submission.py:61
msgid "Output Limit Exceeded"
msgstr "Kết xuất dữ liệu ra quá nhiều (OLE)"

#: judge/models/submission.py:27 judge/models/submission.py:62
msgid "Invalid Return"
msgstr "Lỗi khi chạy chương trình (IR)"

#: judge/models/submission.py:28 judge/models/submission.py:63
msgid "Runtime Error"
msgstr "Lỗi Runtime (RE)"

#: judge/models/submission.py:29 judge/models/submission.py:41
#: judge/models/submission.py:64 judge/utils/problems.py:76
msgid "Compile Error"
msgstr "Lỗi dịch (CE)"

#: judge/models/submission.py:30 judge/models/submission.py:40
msgid "Internal Error"
msgstr "Lỗi Nội Bộ"

#: judge/models/submission.py:31
msgid "Short circuit"
msgstr "Ngắn mạch"

#: judge/models/submission.py:32 judge/models/submission.py:42
#: judge/models/submission.py:70
msgid "Aborted"
msgstr "Bị hủy bỏ"

#: judge/models/submission.py:36 judge/models/submission.py:66
#: judge/models/tests/test_submission.py:135
msgid "Queued"
msgstr "Đang chờ"

#: judge/models/submission.py:37 judge/models/submission.py:67
msgid "Processing"
msgstr "Đang xử lý"

#: judge/models/submission.py:38 judge/models/submission.py:68
msgid "Grading"
msgstr "Chấm điểm"

#: judge/models/submission.py:39 judge/models/submission.py:69
msgid "Completed"
msgstr "Đã Hoàn Thành"

#: judge/models/submission.py:58
msgid "Short Circuited"
msgstr "Ngắn Mạch"

#: judge/models/submission.py:65
msgid "Internal Error (judging server error)"
msgstr "Lỗi nội bộ (máy chủ chấm bài lỗi)"

#: judge/models/submission.py:75
msgid "submission time"
msgstr "thời điểm nộp bài"

#: judge/models/submission.py:76 judge/models/submission.py:260
msgid "execution time"
msgstr "thời gian chạy tối đa"

#: judge/models/submission.py:77 judge/models/submission.py:261
msgid "memory usage"
msgstr "bộ nhớ sử dụng"

#: judge/models/submission.py:78 judge/models/submission.py:262
msgid "points granted"
msgstr "điểm được cho"

#: judge/models/submission.py:79
msgid "submission language"
msgstr "ngôn ngữ lập trình"

#: judge/models/submission.py:80
msgid "status"
msgstr "trạng thái"

#: judge/models/submission.py:81
msgid "result"
msgstr "kết quả"

#: judge/models/submission.py:83
msgid "compile errors"
msgstr "lỗi dịch"

#: judge/models/submission.py:85
msgid "batched cases"
msgstr "nhóm test"

#: judge/models/submission.py:86
msgid "test case points"
msgstr "điểm cho testcase"

#: judge/models/submission.py:87
msgid "test case total points"
msgstr "tổng điểm test case"

#: judge/models/submission.py:88
msgid "judged on"
msgstr "chấm trên"

#: judge/models/submission.py:90
msgid "submission judge time"
msgstr "thời gian chấm"

#: judge/models/submission.py:91
msgid "last rejudge date by admin"
msgstr "ngày được chấm lại bởi admin"

#: judge/models/submission.py:92
msgid "was ran on pretests only"
msgstr "chỉ được chạy pretest"

#: judge/models/submission.py:95
msgid "submission lock"
msgstr "khoá bài nộp"

#: judge/models/submission.py:206
#, python-format
msgid "Submission %(id)d of %(problem)s by %(user)s"
msgstr "Bài nộp %(id)d cho %(problem)s của %(user)s"

#: judge/models/submission.py:231
msgid "Abort any submission"
msgstr "Ngưng chấm bài nộp"

#: judge/models/submission.py:232
msgid "Rejudge the submission"
msgstr "Chấm lại bài nộp"

#: judge/models/submission.py:233
msgid "Rejudge a lot of submissions"
msgstr "Chấm lại nhiều bài nộp"

#: judge/models/submission.py:234
msgid "Submit without limit"
msgstr "Nộp bài không giới hạn"

#: judge/models/submission.py:235
msgid "View all submission"
msgstr "Xem tất cả bài nộp"

#: judge/models/submission.py:236
msgid "Resubmit others' submission"
msgstr "Nộp lại bài nộp của người khác"

#: judge/models/submission.py:237
msgid "Change lock status of submission"
msgstr "Đổi trạng thái khoá của bài nộp"

#: judge/models/submission.py:240 templates/contest/moss.html:57
msgid "submissions"
msgstr "bài nộp"

#: judge/models/submission.py:244 judge/models/submission.py:256
msgid "associated submission"
msgstr "bài nộp liên quan"

#: judge/models/submission.py:246
msgid "source code"
msgstr "mã nguồn"

#: judge/models/submission.py:249
#, python-format
msgid "Source of %(submission)s"
msgstr "Mã nguồn của %(submission)s"

#: judge/models/submission.py:258
msgid "test case ID"
msgstr "mã testcase"

#: judge/models/submission.py:259
msgid "status flag"
msgstr "cờ trạng thái"

#: judge/models/submission.py:263
msgid "points possible"
msgstr "khả năng điểm"

#: judge/models/submission.py:264
msgid "batch number"
msgstr "nhóm test số"

#: judge/models/submission.py:265
msgid "judging feedback"
msgstr "phản hồi từ trình chấm"

#: judge/models/submission.py:266
msgid "extended judging feedback"
msgstr "phản hồi đầy đủ từ trình chấm"

#: judge/models/submission.py:267
msgid "program output"
msgstr "output của chương trình"

#: judge/models/submission.py:275
msgid "submission test case"
msgstr "test case của bài"

#: judge/models/submission.py:276
msgid "submission test cases"
msgstr "các test case của bài"

#: judge/models/tag.py:11
msgid "Tag group ID"
msgstr "ID của tag"

#: judge/models/tag.py:12
msgid "Tag group name"
msgstr "Tên nhóm tag"

#: judge/models/tag.py:19
msgid "Tag ID"
msgstr ""

#: judge/models/tag.py:20
msgid "Tag name"
msgstr "Tên tag"

#: judge/models/tag.py:21
msgid "Parent tag group"
msgstr "Nhóm tag gốc"

#: judge/models/tag.py:29
msgid "Problem code must be ^[a-zA-Z0-9_]+$"
msgstr "Mã bài phải khớp regex ^[a-zA-Z0-9_]+$"

#: judge/models/tag.py:30
msgid "A short, unique code for the problem, used in the url after /tag/"
msgstr "Mã bài, dùng để hiện trong đường dẫn /tag/"

#: judge/models/tag.py:36
msgid "Full URL to the problem."
msgstr "Đường dẫn tới đề bài"

#: judge/models/tag.py:38
msgid "Original OJ of the problem"
msgstr "Online Judge gốc"

#: judge/models/tag.py:40 judge/models/tag.py:51
msgid "Tag"
msgstr ""

#: judge/models/tag.py:50
msgid "Assigner"
msgstr ""

#: judge/models/tests/test_submission.py:103
msgid "AC"
msgstr ""

#: judge/models/ticket.py:20
msgid "ticket title"
msgstr "tên vấn đề"

#: judge/models/ticket.py:21
msgid "ticket creator"
msgstr "người báo cáo vấn đề"

#: judge/models/ticket.py:23
msgid "creation time"
msgstr "thời gian tạo"

#: judge/models/ticket.py:24
msgid "assignees"
msgstr "người được phân công"

#: judge/models/ticket.py:26
msgid "quick notes"
msgstr "ghi chú"

#: judge/models/ticket.py:27
msgid "Staff notes for this issue to aid in processing."
msgstr ""

#: judge/models/ticket.py:28
msgid "linked item type"
msgstr ""

#: judge/models/ticket.py:30
msgid "linked item ID"
msgstr ""

#: judge/models/ticket.py:32
msgid "is ticket contributive?"
msgstr ""

#: judge/models/ticket.py:33
msgid "is ticket open?"
msgstr ""

#: judge/models/ticket.py:37
msgid "ticket"
msgstr ""

#: judge/models/ticket.py:39
msgid "poster"
msgstr ""

#: judge/models/ticket.py:41
msgid "message body"
msgstr "nội dung"

#: judge/models/ticket.py:42
msgid "message time"
msgstr ""

#: judge/pdf_problems.py:148 judge/pdf_problems.py:199
#: judge/pdf_problems.py:266
msgid "Page [page] of [topage]"
msgstr "Trang [page] / [topage]"

#: judge/pdf_problems.py:288
#, python-format
msgid "Page %(current)s of %(total)s"
msgstr "Trang %(current)s / %(total)s"

#: judge/tasks/contest.py:27
msgid "Recalculating contest scores"
msgstr "Tính lại điểm của kỳ thi"

#: judge/tasks/contest.py:48
msgid "Running MOSS"
msgstr ""

#: judge/tasks/contest.py:87 judge/tasks/user.py:49
msgid "Applying filters"
msgstr "Đang lọc dữ liệu"

#: judge/tasks/contest.py:115
msgid "Preparing contest data"
msgstr "Đang chuẩn bị dữ liệu kỳ thi"

#: judge/tasks/submission.py:53
msgid "Modifying submissions"
msgstr "Chỉnh sửa bài nộp"

#: judge/tasks/submission.py:66
msgid "Recalculating user points"
msgstr "Đang tính điểm"

#: judge/tasks/user.py:64
msgid "Preparing your submission data"
msgstr "Đang chuẩn bị dữ liệu về bài nộp của bạn"

#: judge/tasks/user.py:95
msgid "Preparing your comment data"
msgstr "Đang chuẩn bị dữ liệu về bình luận của bạn"

#: judge/utils/problem_data.py:133
msgid "Empty batches not allowed."
msgstr "Không được để nhóm test rỗng."

#: judge/utils/problem_data.py:140
msgid "How did you corrupt the custom checker path?"
msgstr "Phá kiểu gì mà mất tiêu checker rồi?"

#: judge/utils/problem_data.py:152
msgid "Why don't you use a cpp/pas/py checker?"
msgstr "Tại sao không dùng checker C++, Pascal hoặc Python?"

#: judge/utils/problem_data.py:166
msgid "How did you corrupt the custom grader path?"
msgstr "Phá kiểu gì mà mất tiêu grader rồi?"

#: judge/utils/problem_data.py:185
msgid "You must specify both input and output files."
msgstr ""

#: judge/utils/problem_data.py:189
msgid "Input/Output file must be a string."
msgstr "Tên file input/output phải là xâu."

#: judge/utils/problem_data.py:200
msgid "Only accept `.cpp` interactor"
msgstr "Chỉ chấp nhận `.cpp` interactor"

#: judge/utils/problem_data.py:212
msgid "Only accept `.cpp` entry"
msgstr "Chỉ chấp nhận `.cpp`"

#: judge/utils/problem_data.py:215
msgid "Only accept `.h` header"
msgstr "Chỉ chấp nhận file header `.h`"

#: judge/utils/problem_data.py:231
msgid "Only accept `.py` custom judge"
msgstr "Chỉ chấP nhận `.py` grader"

#: judge/utils/problem_data.py:243
#, python-format
msgid "Points must be defined for non-batch case #%d."
msgstr "Test #%d phải được set điểm vì không nằm trong nhóm nào."

#: judge/utils/problem_data.py:248
#, python-format
msgid "Input file for case %(case)d does not exist: %(file)s"
msgstr "Không tìm thấy file input của case %(case)d: %(file)s"

#: judge/utils/problem_data.py:251
#, python-format
msgid "Output file for case %(case)d does not exist: %(file)s"
msgstr "Không tìm thấy file output của case %(case)d: %(file)s"

#: judge/utils/problem_data.py:276
#, python-format
msgid "Batch start case #%d requires points."
msgstr "Bắt đầu nhóm, case #%d yêu cầu điểm."

#: judge/utils/problem_data.py:297
#, python-format
msgid "Attempt to end batch outside of one in case #%d."
msgstr "Kết thúc nhóm nhưng không có bắt đầu ở case #%d"

#: judge/utils/problem_data.py:315
msgid "How did you corrupt the zip path?"
msgstr ""

#: judge/utils/problem_data.py:321
msgid "How did you corrupt the generator path?"
msgstr ""

#: judge/utils/problems.py:75
msgid "Wrong"
msgstr ""

#: judge/utils/problems.py:77
msgid "Timeout"
msgstr ""

#: judge/utils/problems.py:78
msgid "Error"
msgstr ""

#: judge/utils/problems.py:89
msgid "Can't pass both queryset and keyword filters"
msgstr ""

#: judge/utils/pwned.py:109
msgid "This password is too common."
msgstr "Mật khẩu này quá phổ biến."

#: judge/utils/pwned.py:112
msgid "Your password can't be a commonly used password."
msgstr "Không được đặt mật khẩu quá phổ biến."

#: judge/utils/timedelta.py:49
msgctxt "time format with day"
msgid "%d day %h:%m:%s"
msgid_plural "%d days %h:%m:%s"
msgstr[0] "%d ngày %h:%m:%s"

#: judge/utils/timedelta.py:53
msgctxt "time format without day"
msgid "%h:%m:%s"
msgstr "%h:%m:%s"

#: judge/utils/timedelta.py:59
msgctxt "time format no seconds with day"
msgid "%d day %h:%m"
msgid_plural "%d days %h:%m"
msgstr[0] "%d ngày, %h giờ, %m phút"

#: judge/utils/timedelta.py:61
#, python-format
msgid "%d day"
msgid_plural "%d days"
msgstr[0] "%d ngày"

#: judge/utils/timedelta.py:63
msgctxt "hours and minutes"
msgid "%h:%m"
msgstr "%h giờ, %m phút"

#: judge/views/blog.py:34 judge/views/comment.py:26
msgid "Messing around, are we?"
msgstr ""

#: judge/views/blog.py:43 judge/views/comment.py:35
msgid "You must solve at least one problem before you can vote."
msgstr "Bạn phải giải ít nhất một bài trước khi có thể bỏ phiếu."

#: judge/views/blog.py:58
msgid "Blog post not found."
msgstr "Không tìm thấy blog."

#: judge/views/blog.py:61
msgid "You cannot vote your own blog"
msgstr "Bạn không thể tự bỏ phiếu blog của mình."

#: judge/views/blog.py:78 judge/views/comment.py:70
msgid "You cannot vote twice."
msgstr ""

#: judge/views/blog.py:128
#, python-format
msgid "Page %d of Posts"
msgstr "Blog - Trang %d"

#: judge/views/blog.py:278 judge/views/blog.py:281
msgid "Creating new blog post"
msgstr "Tạo blog mới"

#: judge/views/blog.py:291 judge/views/contests.py:1089
#: judge/views/organization.py:297 judge/views/organization.py:604
#: judge/views/organization.py:628 judge/views/problem.py:827
#: judge/views/problem.py:859 judge/views/tag.py:182
msgid "Created on site"
msgstr "Tạo trên trang web"

#: judge/views/blog.py:304 judge/views/blog.py:335 judge/views/contests.py:258
#: judge/views/contests.py:1100
msgid "Permission denied"
msgstr "Từ chối quyền"

#: judge/views/blog.py:305
#, python-format
msgid ""
"You cannot create blog post.\n"
"Note: You need to solve at least %d problems to create new blog post."
msgstr ""
"Không thể tạo blog.\n"
"Lưu ý: Bạn cần giải ít nhất %d bài để có thể tạo blog."

#: judge/views/blog.py:317 judge/views/blog.py:320
msgid "Updating blog post"
msgstr "Cập nhật blog"

#: judge/views/blog.py:329 judge/views/comment.py:131
#: judge/views/contests.py:1160 judge/views/organization.py:340
#: judge/views/problem.py:931
msgid "Edited from site"
msgstr "Chỉnh sửa từ trang web"

#: judge/views/blog.py:336
msgid "You cannot edit blog post."
msgstr "Bạn không thể chỉnh sửa blog."

#: judge/views/comment.py:50
msgid "Comment not found."
msgstr "Không tìm thấy bình luận."

#: judge/views/comment.py:53
msgid "You cannot vote on your own comments."
msgstr "Bạn không thể tự đánh giá bình luận của mình."

#: judge/views/comment.py:152
msgid "Editing comment"
msgstr "Đang chỉnh sửa bình luận"

#: judge/views/contests.py:65 judge/views/contests.py:248
#: judge/views/contests.py:251 judge/views/contests.py:520
msgid "No such contest"
msgstr "Không có kỳ thi nào"

#: judge/views/contests.py:66 judge/views/contests.py:249
#, python-format
msgid "Could not find a contest with the key \"%s\"."
msgstr "Không thể tìm thấy kỳ thi với khóa \"%s\"."

#: judge/views/contests.py:97
msgid "Contests"
msgstr "Các kỳ thi"

#: judge/views/contests.py:252
msgid "Could not find such contest."
msgstr "Không thể tìm thấy kỳ thi nào."

#: judge/views/contests.py:255
#, python-format
msgid "Access to contest \"%s\" denied"
msgstr "Bị từ chối truy cập vào kỳ thi \"%s\""

#: judge/views/contests.py:332
msgid "Clone Contest"
msgstr "Nhân bản kỳ thi"

#: judge/views/contests.py:336
msgid "You are not allowed to clone contests."
msgstr "Bạn không có quyền nhân bản kỳ thi."

#: judge/views/contests.py:341 judge/views/contests.py:387
#: judge/views/contests.py:1111 judge/views/contests.py:1178
msgid "You are not allowed to edit this contest."
msgstr "Bạn không có quyền chỉnh sửa kỳ thi này."

#: judge/views/contests.py:374
#, python-format
msgid "Cloned contest from %s"
msgstr "Nhân bản từ kỳ thi %s"

#: judge/views/contests.py:380
msgid "Create contest announcement"
msgstr "Tạo thông báo kỳ thi"

#: judge/views/contests.py:432
msgid "Contest not ongoing"
msgstr "Kỳ thi đang không diễn ra"

#: judge/views/contests.py:433
#, python-format
msgid "\"%s\" is not currently ongoing."
msgstr "\"%s\" đang không diễn ra."

#: judge/views/contests.py:438
msgid "Banned from joining"
msgstr "Không thể tham gia"

#: judge/views/contests.py:439
msgid ""
"You have been declared persona non grata for this contest. You are "
"permanently barred from joining this contest."
msgstr "Bạn đã được coi là cá nhận không tham gia kỳ thi này."

#: judge/views/contests.py:445
msgid "Virtual joining not allowed"
msgstr "Không được phép tham gia ảo"

#: judge/views/contests.py:446
msgid "Virtual joining is not allowed for this contest."
msgstr "Kỳ thi này không cho phép tham gia ảo."

#: judge/views/contests.py:504
#, python-format
msgid "Enter access code for \"%s\""
msgstr "Nhập access code của \"%s\""

#: judge/views/contests.py:521
#, python-format
msgid "You are not in contest \"%s\"."
msgstr "Bạn đang không tham gia kỳ thi \"%s\"."

#: judge/views/contests.py:540
msgid "ContestCalendar requires integer year and month"
msgstr "Tháng và năm phải là số nguyên"

#: judge/views/contests.py:580
#, python-format
msgid "Contests in %(month)s"
msgstr "Kỳ thi trong tháng %(month)s"

#: judge/views/contests.py:580
msgid "F Y"
msgstr ""

#: judge/views/contests.py:638
#, python-format
msgid "%s Statistics"
msgstr "%s Thống kê"

#: judge/views/contests.py:821
#, python-format
msgid "%s Rankings"
msgstr "Bảng xếp hạng của %s"

#: judge/views/contests.py:852
msgid "???"
msgstr ""

#: judge/views/contests.py:894
#, python-format
msgid "%s Official Rankings"
msgstr "Bảng xếp hạng chính thức của %s"

#: judge/views/contests.py:927
#, python-format
msgid "Your participation in %s"
msgstr "Các lần tham gia %s của bạn"

#: judge/views/contests.py:928
#, python-format
msgid "%(user)s's participation in %(contest)s"
msgstr "Các lần tham gia %(contest)s của %(user)s"

#: judge/views/contests.py:936
msgid "Live"
msgstr "Trực tuyến"

#: judge/views/contests.py:947 templates/contest/contest-tabs.html:16
msgid "Participation"
msgstr "Tham gia"

#: judge/views/contests.py:979
msgid "You are not allowed to run MOSS."
msgstr "Bạn không có quyền chạy MOSS."

#: judge/views/contests.py:992
#, python-format
msgid "%s MOSS Results"
msgstr ""

#: judge/views/contests.py:1019
#, python-format
msgid "Running MOSS for %s..."
msgstr ""

#: judge/views/contests.py:1042
#, python-format
msgid "Contest tag: %s"
msgstr "Thẻ kỳ thi %s"

#: judge/views/contests.py:1050
msgid "You are not allowed to create contests."
msgstr "Bạn không có quyền tạo kỳ thi mới."

#: judge/views/contests.py:1058 judge/views/contests.py:1061
#: templates/organization/tabs.html:27
msgid "Create new contest"
msgstr "Tạo kỳ thi mới"

#: judge/views/contests.py:1126
#, python-brace-format
msgid "Editing contest {0}"
msgstr "Sửa kỳ thi {0}"

#: judge/views/contests.py:1129
#, python-format
msgid "Editing contest %s"
msgstr "Sửa kỳ thi %s"

#: judge/views/contests.py:1180
msgid "Please wait until the contest has ended to download data."
msgstr "Vui lòng đợi sau khi kỳ thi kết thúc để tải dữ liệu."

#: judge/views/contests.py:1185
msgid "Download contest data"
msgstr "Tải dữ liệu kỳ thi"

#: judge/views/contests.py:1218
#, python-format
msgid "Preparing data for %s..."
msgstr "Chuẩn bị dữ liệu cho %s..."

#: judge/views/error.py:14
msgid "404 error"
msgstr "lỗi 404"

#: judge/views/error.py:15
#, python-format
msgid "Could not find page \"%s\""
msgstr "Không thể tìm thấy trang \"%s\""

#: judge/views/error.py:22
#, python-format
msgid "no permission for %s"
msgstr "không cho phép %s"

#: judge/views/error.py:30
#, python-format
msgid "corrupt page %s"
msgstr "trang lỗi %s"

#: judge/views/language.py:12 templates/status/judge-status-table.html:9
#: templates/status/status-tabs.html:6
msgid "Runtimes"
msgstr "Các ngôn ngữ"

#: judge/views/organization.py:54 judge/views/organization.py:57
msgid "No such organization"
msgstr "Không có tổ chức như vậy"

#: judge/views/organization.py:55
#, python-format
msgid "Could not find an organization with the key \"%s\"."
msgstr "Không thể tìm thấy một tổ chức với khóa \"%s\"."

#: judge/views/organization.py:58
msgid "Could not find such organization."
msgstr "Không thể tìm thấy các tổ chức như vậy."

#: judge/views/organization.py:82 judge/views/register.py:35
#: templates/blog/top-pp.html:33 templates/user/user-list-tabs.html:6
msgid "Organizations"
msgstr "Tổ chức"

#: judge/views/organization.py:122 judge/views/organization.py:125
#: judge/views/organization.py:130
msgid "Joining organization"
msgstr "Đang tham gia tổ chức"

#: judge/views/organization.py:122
msgid "You are already in the organization."
msgstr "Bạn đã trong tổ chức."

#: judge/views/organization.py:125
msgid "This organization is not open."
msgstr "Tổ chức này không phải là mở."

#: judge/views/organization.py:141 judge/views/organization.py:143
msgid "Leaving organization"
msgstr "Rời khỏi tổ chức"

#: judge/views/organization.py:141
#, python-format
msgid "You are not in \"%s\"."
msgstr "Bạn đang không ở trong \"%s\"."

#: judge/views/organization.py:143
msgid "You cannot leave an organization you own."
msgstr "Bạn không thể rời tổ chức của chính mình."

#: judge/views/organization.py:161
#, python-format
msgid "Can't request to join %s"
msgstr "Không thể yêu cầu tham gia %s"

#: judge/views/organization.py:162
#, python-format
msgid "You already have a pending request to join %s."
msgstr ""

#: judge/views/organization.py:169
#, python-format
msgid "Request to join %s"
msgstr "Yêu cầu tham gia %s"

#: judge/views/organization.py:187
msgid "Join request detail"
msgstr "Chi tiết yêu cầu tham gia"

#: judge/views/organization.py:215 judge/views/organization.py:216
#, python-format
msgid "Managing join requests for %s"
msgstr "Quản lý các yêu cầu tham gia %s"

#: judge/views/organization.py:249
#, python-format
msgid ""
"Your organization can only receive %(can_add)d more members. You cannot "
"approve %(to_approve)d users."
msgstr ""
"Tổ chức của bạn chỉ có thể nhận thêm %(can_add)d thành viên. Bạn không thể "
"nhận thêm %(to_approve)d thành viên."

#: judge/views/organization.py:262
#, python-format
msgid "Approved %d user."
msgid_plural "Approved %d users."
msgstr[0] "Chấp nhận %d thành viên."

#: judge/views/organization.py:263
#, python-format
msgid "Rejected %d user."
msgid_plural "Rejected %d users."
msgstr[0] "Từ chối %d thành viên."

#: judge/views/organization.py:293 templates/organization/list-tabs.html:5
msgid "Create new organization"
msgstr "Tạo tổ chức mới"

#: judge/views/organization.py:316 judge/views/organization.py:320
msgid "Can't create organization"
msgstr "Không thể tạo tổ chức"

#: judge/views/organization.py:321
msgid "You are not allowed to create new organizations."
msgstr "Bạn không có quyền tạo tổ chức mới."

#: judge/views/organization.py:330
#, python-format
msgid "Editing %s"
msgstr "Đang chỉnh sửa %s"

#: judge/views/organization.py:348 judge/views/organization.py:356
msgid "Can't edit organization"
msgstr "Không thể chỉnh sửa tổ chức"

#: judge/views/organization.py:349
msgid "You are not allowed to edit this organization."
msgstr "Bạn không có quyền chỉnh sửa tổ chức này."

#: judge/views/organization.py:357
msgid "You are not allowed to kick people from this organization."
msgstr "Bạn không có quyền loại người từ tổ chức này."

#: judge/views/organization.py:362 judge/views/organization.py:366
#: judge/views/organization.py:371
msgid "Can't kick user"
msgstr "Không thể loại thành viên"

#: judge/views/organization.py:363
msgid "The user you are trying to kick does not exist!"
msgstr "Thành viên bạn muốn loại không tồn tại!"

#: judge/views/organization.py:367
#, python-format
msgid "The user you are trying to kick is not in organization: %s"
msgstr "Thành viên mà bạn muốn loại không thuộc tổ chức: %s."

#: judge/views/organization.py:372
#, python-format
msgid "The user you are trying to kick is an admin of organization: %s."
msgstr "Thành viên mà bạn muốn loại là admin của tổ chức: %s."

#: judge/views/organization.py:408
msgid "Cannot view organization's private data"
msgstr "Không thể xem các dữ liệu riêng tư của tổ chức"

#: judge/views/organization.py:409
msgid "You must join the organization to view its private data."
msgstr "Bạn phải tham gia tổ chức để xem các dữ liệu riêng tư của tổ chức."

#: judge/views/problem.py:76 judge/views/tag.py:45
msgid "No such problem"
msgstr "Không có bài"

#: judge/views/problem.py:77 judge/views/tag.py:46
#, python-format
msgid "Could not find a problem with the code \"%s\"."
msgstr "Không thể tìm thấy bài với mã đề \"%s\"."

#: judge/views/problem.py:113 judge/views/problem.py:116
#, python-brace-format
msgid "Editorial for {0}"
msgstr "Hướng dẫn giải của {0}"

#: judge/views/problem.py:136
msgid "No such editorial"
msgstr "Không có lời giải"

#: judge/views/problem.py:137
#, python-format
msgid "Could not find an editorial with the code \"%s\"."
msgstr "Không thể tìm thấy lời giải của bài tập \"%s\"."

#: judge/views/problem.py:313
msgid "Problem list"
msgstr "Danh sách bài"

#: judge/views/problem.py:520
msgid "Suggested problem list"
msgstr "Danh sách các bài được đề xuất"

#: judge/views/problem.py:594 judge/views/problem.py:602
#, python-format
msgid "Submit to %s"
msgstr "Nộp bài %s"

#: judge/views/problem.py:651
msgid "Banned from submitting"
msgstr "Không thể nộp bài"

#: judge/views/problem.py:652
msgid ""
"You have been declared persona non grata for this problem. You are "
"permanently barred from submitting this problem."
msgstr ""
"Bạn đã được coi là cá nhận không tính điểm cho đề này. Bạn không thể nộp bài."

#: judge/views/problem.py:656
msgid "Too many submissions"
msgstr "Quá nhiều bài nộp"

#: judge/views/problem.py:657
msgid "You have exceeded the submission limit for this problem."
msgstr "Bạn đã vượt quá giới hạn lần nộp của bài này."

#: judge/views/problem.py:757
msgid "Clone Problem"
msgstr "Nhân bản bài tập"

#: judge/views/problem.py:785
#, python-format
msgid "Cloned problem from %s"
msgstr "Nhân bản từ bài %s"

#: judge/views/problem.py:808 judge/views/problem.py:811
msgid "Creating new problem"
msgstr "Tạo bài tập mới"

#: judge/views/problem.py:845 judge/views/problem.py:848
msgid "Suggesting new problem"
msgstr "Đề xuất bài tập"

#: judge/views/problem.py:872
#, python-brace-format
msgid "Editing problem {0}"
msgstr "Sửa đề bài {0}"

#: judge/views/problem.py:875
#, python-format
msgid "Editing problem %s"
msgstr "Sửa đề bài %s"

#: judge/views/problem.py:942
msgid "Can't edit problem"
msgstr "Không thể sửa bài"

#: judge/views/problem.py:943
msgid "You are not allowed to edit this problem."
msgstr "Bạn không có quyền chỉnh sửa bài tập này."

#: judge/views/problem_data.py:40
msgid "Checker arguments must be a JSON object."
msgstr "Tham số trình chấm phải là một JSON"

#: judge/views/problem_data.py:42
msgid "Checker arguments is invalid JSON."
msgstr "Tham số trình chấm không hợp lệ (không phải JSON)"

#: judge/views/problem_data.py:52
msgid "Grader arguments must be a JSON object"
msgstr "Tham số grader phải là một JSON"

#: judge/views/problem_data.py:54
msgid "Grader arguments is invalid JSON"
msgstr "Tham số grader không hợp lệ (không phải JSON)"

#: judge/views/problem_data.py:59
msgid "IO Method"
msgstr ""

#: judge/views/problem_data.py:61
msgid "Input from file"
msgstr "Tập tin đầu vào"

#: judge/views/problem_data.py:62
msgid "Output to file"
msgstr "Tập tin đầu ra"

#: judge/views/problem_data.py:67
msgid "Your zip file is invalid!"
msgstr "File nén bị lỗi!"

#: judge/views/problem_data.py:88
msgid ""
"Can be left blank. In case the output can be too long (over 20MB), please "
"set this."
msgstr ""
"Có thể bỏ trống. Chỉ thay đổi nếu độ dài của output quá dài (hơn 20Mb)."

#: judge/views/problem_data.py:138 judge/views/problem_data.py:141
#, python-brace-format
msgid "Comparing submissions for {0}"
msgstr "So sánh các bài nộp cho {0}"

#: judge/views/problem_data.py:180
msgid "No such submissions"
msgstr "Không thấy bài nộp"

#: judge/views/problem_data.py:180
msgid "Could not find any submissions."
msgstr "Không tìm thấy bài nộp nào."

#: judge/views/problem_data.py:187
#, python-brace-format
msgid "Editing data for {0}"
msgstr "Sửa dữ liệu cho {0}"

#: judge/views/problem_data.py:190
#, python-format
msgid "Editing data for %s"
msgstr "Chỉnh sửa các dữ liệu cho %s"

#: judge/views/problem_data.py:241
#, python-format
msgid "Too many testcases, number of testcases must not exceed %s"
msgstr "Quá nhiều testcase, số lượng testcase không được vượt quá %s"

#: judge/views/problem_data.py:309 judge/views/problem_data.py:310
#, python-format
msgid "Generated init.yml for %s"
msgstr "Tạo file Init.yml cho %s"

#: judge/views/problem_manage.py:51 judge/views/problem_manage.py:54
#, python-format
msgid "Managing submissions for %s"
msgstr "Quản lí các bài nộp cho %s"

#: judge/views/problem_manage.py:98
#, python-format
msgid "Rejudging selected submissions for %s..."
msgstr "Chấm lại các bài nộp đã chọn cho %s..."

#: judge/views/problem_manage.py:113
#, python-format
msgid "Rescoring all submissions for %s..."
msgstr "Tính lại điểm cho %s..."

#: judge/views/problem_manage.py:122
#, python-format
msgid "Successfully scheduled %d submission for rejudging."
msgid_plural "Successfully scheduled %d submissions for rejudging."
msgstr[0] "Đã lên lịch chấm lại %d bài giải"
msgstr[1] "Đã lên lịch chấm lại %d bài giải"

#: judge/views/ranked_submission.py:68 judge/views/ranked_submission.py:71
#, python-format
msgid "Best solutions for %s"
msgstr "Các bài giải tốt nhất cho %s"

#: judge/views/ranked_submission.py:85 judge/views/ranked_submission.py:94
#, python-format
msgid "Best solutions for %(problem)s in %(contest)s"
msgstr "Các bài giải tốt nhất cho %(problem)s trong %(contest)s"

#: judge/views/ranked_submission.py:88 judge/views/ranked_submission.py:100
#, python-format
msgid "Best solutions for problem %(number)s in %(contest)s"
msgstr "Các bài giải tốt nhất cho bài %(number)s trong %(contest)s"

#: judge/views/register.py:27
msgid "A username must contain letters, numbers, or underscores."
msgstr "Tên người dùng phải chứa chữ cái, số hoặc dấu gạch chân"

#: judge/views/register.py:29 templates/registration/registration_form.html:143
#: templates/user/edit-profile.html:280
msgid "Full name"
msgstr "Họ và tên"

#: judge/views/register.py:32
msgid "Preferred language"
msgstr "Ngôn ngữ ưa thích"

#: judge/views/register.py:39
msgid "Subscribe to newsletter?"
msgstr "Đăng ký nhận bản tin?"

#: judge/views/register.py:46
#, python-format
msgid ""
"The email address \"%s\" is already taken. Only one registration is allowed "
"per address."
msgstr ""
"Địa chỉ email \"%s\" đã được sử dụng. Chỉ có một đăng ký được cho phép cho "
"mỗi địa chỉ mail."

#: judge/views/register.py:52
msgid ""
"Your email provider is not allowed due to history of abuse. Please use a "
"reputable email provider."
msgstr ""
"Nhà cung cấp email của bạn không được phép do phát tán thư rác. Xin vui lòng "
"sử dụng một nhà cung cấp email có uy tín."

#: judge/views/register.py:58
msgid "Register"
msgstr "Đăng ký"

#: judge/views/register.py:106
msgid "Activation Key Invalid"
msgstr "Mã kích hoạt không hợp lệ"

#: judge/views/register.py:117
msgid "Authentication failure"
msgstr "Xác thực không thành công"

#: judge/views/stats.py:116
msgid "New Problems"
msgstr "Bài mới"

#: judge/views/status.py:24 templates/submission/list.html:317
msgid "Status"
msgstr "Trạng thái"

#: judge/views/status.py:33
msgid "You must be admin to view this content."
msgstr ""

#: judge/views/status.py:36
msgid "OJ Status"
msgstr "Trạng thái của OJ"

#: judge/views/status.py:118
msgid "Version matrix"
msgstr "Phiên bản của trình chấm"

#: judge/views/submission.py:82
#, python-format
msgid "Permission denied. Solve %(problem)s in order to view it."
msgstr "Từ chối quyền. Hãy giải %(problem)s để xem."

#: judge/views/submission.py:87 judge/views/submission.py:89
msgid "Can't access submission"
msgstr "Không thể xem bài nộp"

#: judge/views/submission.py:89
msgid "Permission denied."
msgstr "Từ chối quyền."

#: judge/views/submission.py:93 judge/views/submission.py:100
#, python-format
msgid "Submission of %(problem)s by %(user)s"
msgstr "Bài nộp %(problem)s của %(user)s"

#: judge/views/submission.py:151 judge/views/submission.py:156
#, python-format
msgid "Comparing submission %(first)s with %(second)s"
msgstr "So sánh bài nộp %(first)s và %(second)s"

#: judge/views/submission.py:346 judge/views/submission.py:347
#: templates/problem/problem.html:153 templates/problem/problem.html:162
msgid "All submissions"
msgstr "Danh sách bài nộp"

#: judge/views/submission.py:513 judge/views/submission.py:518
msgid "All my submissions"
msgstr "Danh sách bài nộp của tôi"

#: judge/views/submission.py:514 judge/views/submission.py:519
#, python-format
msgid "All submissions by %s"
msgstr "Danh sách bài nộp bởi %s"

#: judge/views/submission.py:555 judge/views/submission.py:558
#, python-format
msgid "All submissions for %s"
msgstr "Danh sách bài nộp cho %s"

#: judge/views/submission.py:580
msgid "Must pass a problem"
msgstr "Phải giải được 1 bài"

#: judge/views/submission.py:629 judge/views/submission.py:636
#, python-format
msgid "My submissions for %(problem)s"
msgstr "Danh sách bài nộp của tôi cho %(problem)s"

#: judge/views/submission.py:630 judge/views/submission.py:640
#, python-format
msgid "%(user)s's submissions for %(problem)s"
msgstr "Danh sách bài nộp của %(user)s cho %(problem)s"

#: judge/views/submission.py:735
msgid "Must pass a contest"
msgstr "Phải vượt qua một kỳ thi"

#: judge/views/submission.py:742
#, python-brace-format
msgid "All submissions in <a href=\"{1}\">{0}</a>"
msgstr "Danh sách các bài nộp trong <a href=\"{1}\">{0}</a>"

#: judge/views/submission.py:754 judge/views/submission.py:772
#, python-format
msgid "My submissions in %(contest)s"
msgstr "Danh sách bài nộp của tôi trong %(contest)s"

#: judge/views/submission.py:755 judge/views/submission.py:776
#, python-format
msgid "%(user)s's submissions in %(contest)s"
msgstr "Danh sách bài nộp của %(user)s trong %(contest)s"

#: judge/views/submission.py:794 judge/views/submission.py:812
#, python-brace-format
msgid "{user}'s submissions for {problem} in {contest}"
msgstr "Danh sách bài nộp của {user} cho {problem} trong {contest}"

#: judge/views/submission.py:799
#, python-brace-format
msgid "{user}'s submissions for problem {number} in {contest}"
msgstr "Danh sách bài nộp của {user} cho bài {number} trong {contest}"

#: judge/views/submission.py:820
#, python-brace-format
msgid "{user}'s submissions for problem {label} in {contest}"
msgstr "Danh sách bài nộp của {user} cho bài {label} trong {contest}"

#: judge/views/tag.py:29
msgid "Cannot tag"
msgstr "Không thể tag"

#: judge/views/tag.py:30
msgid "You are not allowed to tag problem."
msgstr "Bạn không có quyền tag bài tập."

#: judge/views/tag.py:57
msgid "Tag problem list"
msgstr "Danh sách bài"

#: judge/views/tag.py:142 templates/tag/tag-list-tabs.html:5
msgid "Create new tag problem"
msgstr "Thêm tag cho bài"

#: judge/views/tag.py:198 judge/views/tag.py:206
#, python-format
msgid "Assign new tags for %s"
msgstr "Thêm tag cho bài %s"

#: judge/views/tag.py:222
#, python-format
msgid "Assigned new tag %s from site"
msgstr "Thêm tag %s từ trang web"

#: judge/views/ticket.py:36 judge/views/ticket.py:43
msgid "Ticket title"
msgstr "Tiêu đề của vấn đề"

#: judge/views/ticket.py:44
msgid "Link to the issue"
msgstr "URL tới vấn đề"

#: judge/views/ticket.py:45
msgid "Issue description"
msgstr "Mô tả vấn đề"

#: judge/views/ticket.py:101 judge/views/ticket.py:104
msgid "Open new issue"
msgstr "Báo cáo vấn đề"

#: judge/views/ticket.py:135 judge/views/ticket.py:138
#, python-format
msgid "New ticket for %s"
msgstr "Báo cáo vấn đề cho %s"

#: judge/views/ticket.py:193
#, python-format
msgid "%(title)s - Ticket %(id)d"
msgstr "%(title)s - Vấn đề %(id)d"

#: judge/views/ticket.py:226
msgid "You cannot vote your own ticket."
msgstr "Bạn không thể tự đánh giá"

#: judge/views/ticket.py:308
#, python-format
msgid "Tickets - Page %(number)d of %(total)d"
msgstr "Các vấn đề - Trang %(number)d / %(total)d"

#: judge/views/ticket.py:359
#, python-format
msgid "New Ticket: %s"
msgstr "Vấn đề mới: %s"

#: judge/views/ticket.py:360
#, python-format
msgid "#%(id)d, assigned to: %(users)s"
msgstr "#%(id)d, phân công cho: %(users)s"

#: judge/views/ticket.py:362
msgid ", "
msgstr ", "

#: judge/views/ticket.py:362
msgid "no one"
msgstr "không ai cả"

#: judge/views/ticket.py:382
#, python-format
msgid "New Ticket Message For: %s"
msgstr "Tin nhắn mới cho vấn đề: %s"

#: judge/views/two_factor.py:49
msgid "Enable Two-factor Authentication"
msgstr ""

#: judge/views/two_factor.py:109
msgid "Refresh Two-factor Authentication"
msgstr "Tạo mới xác thực 2 yếu tố"

#: judge/views/two_factor.py:117
msgid "Disable Two-factor Authentication"
msgstr ""

#: judge/views/two_factor.py:166
msgid "Invalid WebAuthn response"
msgstr ""

#: judge/views/two_factor.py:169
msgid "Invalid name"
msgstr ""

#: judge/views/two_factor.py:222
msgid "Staff may not disable 2FA"
msgstr ""

#: judge/views/two_factor.py:230
msgid "Perform Two-factor Authentication"
msgstr ""

#: judge/views/user.py:105
msgid "No such user"
msgstr "Không có người dùng"

#: judge/views/user.py:105
#, python-format
msgid "No user handle \"%s\"."
msgstr "Không có người dùng \"%s\"."

#: judge/views/user.py:109
msgid "My account"
msgstr "Tài khoản của tôi"

#: judge/views/user.py:110
#, python-format
msgid "User %s"
msgstr "Người dùng %s"

#: judge/views/user.py:157
msgid "Login"
msgstr "Đăng nhập"

#: judge/views/user.py:198
msgid "M j, Y, G:i"
msgstr "j M, Y, G:i"

#: judge/views/user.py:238
msgid "Ban user"
msgstr ""

#: judge/views/user.py:247
#, python-format
msgid "Banned by %s"
msgstr "Ban bởi %s"

#: judge/views/user.py:289
#, python-format
msgid "Page %d of Comments"
msgstr "Bình luận - Trang %d"

#: judge/views/user.py:403
msgid "Preparing your data..."
msgstr ""

#: judge/views/user.py:407 templates/user/edit-profile.html:352
msgid "Download your data"
msgstr ""

#: judge/views/user.py:465
msgid "Updated on site"
msgstr "Cập Nhật trên trang web"

#: judge/views/user.py:499 templates/admin/auth/user/change_form.html:14
#: templates/admin/auth/user/change_form.html:17 templates/base.html:283
#: templates/user/user-tabs.html:26
msgid "Edit profile"
msgstr "Chỉnh sửa hồ sơ"

#: judge/views/user.py:514
msgid "Generated API token for user"
msgstr ""

#: judge/views/user.py:526
msgid "Removed API token for user"
msgstr ""

#: judge/views/user.py:536
msgid "Generated scratch codes for user"
msgstr ""

#: judge/views/user.py:542 templates/user/user-list-tabs.html:4
msgid "Leaderboard"
msgstr "Bảng xếp hạng"

#: judge/views/user.py:577 templates/user/user-list-tabs.html:5
msgid "Contributors"
msgstr "Đóng góp"

#: judge/views/user.py:652
msgid "You have been successfully logged out."
msgstr "Bạn đã đăng xuất thành công."

#: judge/views/user.py:660
msgid "Password reset"
msgstr "Đặt lại mật khẩu"

#: judge/views/user.py:670
msgid "You have sent too many password reset requests. Please try again later."
msgstr ""

#: templates/admin/judge/contest/change_form.html:9
msgid "Are you sure you want to rejudge ALL the submissions?"
msgstr "Bạn có chắc chắn muốn chấm lại TẤT CẢ các bài nộp?"

#: templates/admin/judge/contest/change_form.html:12
msgid "Are you sure you want to rescore ALL the submissions?"
msgstr "Bạn có chắc chắn muốn tính điểm lại lại TẤT CẢ các bài nộp?"

#: templates/admin/judge/contest/change_form.html:15
msgid "Are you sure you want to resend this announcement?"
msgstr "Bạn có chắc muốn gửi lại thông báo này?"

#: templates/admin/judge/contest/change_form.html:23
#: templates/admin/judge/contest/change_form.html:26
msgid "Rate"
msgstr ""

#: templates/admin/judge/contest/change_list.html:9
msgid "Rate all ratable contests"
msgstr ""

#: templates/admin/judge/judge/change_form.html:15
#: templates/admin/judge/judge/change_form.html:18
msgid "Disconnect"
msgstr "Ngắt kết nối"

#: templates/admin/judge/judge/change_form.html:20
#: templates/admin/judge/judge/change_form.html:23
msgid "Terminate"
msgstr "Chấm dứt"

#: templates/admin/judge/problem/change_form.html:14
msgid "View Submissions"
msgstr "Xem các bài nộp"

#: templates/admin/judge/problem/change_form.html:17
#: templates/user/user-base.html:63
msgid "View submissions"
msgstr "Xem các bài nộp"

#: templates/admin/judge/profile/change_form.html:14
#: templates/admin/judge/profile/change_form.html:17
msgid "Edit user"
msgstr "Cập nhật người dùng"

#: templates/admin/judge/submission/change_form.html:14
#: templates/admin/judge/submission/change_form.html:17
#: templates/submission/source.html:76 templates/submission/status.html:83
msgid "Rejudge"
msgstr "Chấm lại"

#: templates/base.html:260
msgid "Report issue"
msgstr "Báo cáo vấn đề"

#: templates/base.html:276
#, python-format
msgid "Hello, %(username)s."
msgstr "Xin chào, %(username)s."

#: templates/base.html:285
msgid "Stop impersonating"
msgstr "Ngừng mạo danh"

#: templates/base.html:290
msgid "Log out"
msgstr "Đăng xuất"

#: templates/base.html:299
#: templates/registration/password_reset_complete.html:4
msgid "Log in"
msgstr "Đăng nhập"

#: templates/base.html:300 templates/registration/registration_form.html:188
msgid "or"
msgstr "hoặc"

#: templates/base.html:301
msgid "Sign up"
msgstr "Đăng ký"

#: templates/base.html:314
msgid "spectating"
msgstr "spectating"

#: templates/base.html:325
msgid "Go to Rankings"
msgstr "Tới bảng xếp hạng"

#: templates/base.html:332
msgid "This site works best with JavaScript enabled."
msgstr "Trang web này hoạt động tốt nhất khi JavaScript được cho phép."

#: templates/base.html:362
#, python-format
msgid "proudly powered by %(dmoj)s"
msgstr "dựa trên nền tảng %(dmoj)s"

#: templates/base.html:363
#, python-format
msgid "follow us on %(github)s and %(facebook)s"
msgstr "theo dõi VNOI trên %(github)s và %(facebook)s"

#: templates/blog/blog-list-tabs.html:4
msgid "Newsfeed"
msgstr "Tin tức"

#: templates/blog/blog-list-tabs.html:5 templates/user/user-tabs.html:10
msgid "Blogs"
msgstr "Blog"

#: templates/blog/blog-post.html:10 templates/blog/blog-post.html:19
#: templates/blog/content.html:22 templates/blog/content.html:31
#: templates/comments/list.html:25 templates/comments/list.html:34
#: templates/user/comment.html:33 templates/user/comment.html:42
msgid "Please log in to vote"
msgstr "Hãy đăng nhập để bình chọn"

#: templates/blog/blog-post.html:34
#, python-brace-format
msgid "posted on {time}"
msgstr "đã đăng vào {time}"

#: templates/blog/blog-post.html:55
#, python-brace-format
msgid "o{time}"
msgstr "o{time}"

#: templates/blog/content.html:49 templates/comments/list.html:84
#: templates/comments/list.html:99 templates/contest/contest-tabs.html:27
#: templates/contest/tag-title.html:9 templates/flatpages/admin_link.html:3
#: templates/license.html:10 templates/problem/editorial.html:14
msgid "Edit"
msgstr "Chỉnh sửa"

#: templates/blog/content.html:58
#, python-format
msgid "posted on %(time)s"
msgstr "đã đăng vào %(time)s"

#: templates/blog/edit.html:31
msgid "Edit blog post in admin panel for more options"
msgstr "Sửa blog này ở admin panel để có nhiều tùy chỉnh hơn"

#: templates/blog/edit.html:35
msgid "Please read the [guidelines][0] before creating a new blog post."
msgstr "Hãy đọc [nội quy blog][0] trước khi tạo blog mới."

#: templates/blog/edit.html:43 templates/contest/edit.html:138
#: templates/organization/edit.html:54
#: templates/organization/requests/pending.html:34
#: templates/problem/editor.html:131 templates/ticket/edit-notes.html:4
msgid "Update"
msgstr "Cập nhật"

#: templates/blog/edit.html:43 templates/contest/edit.html:140
#: templates/organization/edit.html:52 templates/organization/new.html:10
#: templates/problem/suggest.html:19 templates/tag/create.html:27
msgid "Create"
msgstr "Tạo"

#: templates/blog/list.html:93
msgid "Blog"
msgstr "Blog"

#: templates/blog/list.html:95
msgid "Events"
msgstr "Sự kiện"

#: templates/blog/list.html:114
msgid "My open tickets"
msgstr "Báo cáo của tôi"

#: templates/blog/list.html:135
msgid "New tickets"
msgstr "Báo cáo mới"

#: templates/blog/list.html:156
msgid "Ongoing contests"
msgstr "Kỳ thi đang diễn ra"

#: templates/blog/list.html:164
#, python-format
msgid "Ends in %(countdown)s."
msgstr "Kết thúc trong %(countdown)s."

#: templates/blog/list.html:174
msgid "Upcoming contests"
msgstr "Kỳ thi sắp tới"

#: templates/blog/list.html:182 templates/contest/contest.html:55
#, python-format
msgid "Starting in %(countdown)s."
msgstr "Bắt đầu trong %(countdown)s."

#: templates/blog/list.html:199
msgid "Comment stream"
msgstr "Dòng bình luận"

#: templates/blog/list.html:228 templates/organization/home.html:161
msgid "New problems"
msgstr "Bài mới"

#: templates/blog/top-contrib.html:2
msgid "Top contributors"
msgstr "Top đóng góp"

#: templates/blog/top-contrib.html:9
msgid "Contrib."
msgstr "Đóng góp"

#: templates/blog/top-contrib.html:33 templates/blog/top-pp.html:34
msgid "View all"
msgstr "Xem đầy đủ"

#: templates/blog/top-pp.html:2
msgid "Top users"
msgstr "Top thành viên"

#: templates/comments/base-media-js.html:10
msgid "Replying to comment"
msgstr "Trả lời bình luận"

#: templates/comments/base-media-js.html:63
#, python-brace-format
msgid "edit {edits}"
msgstr "chỉnh sửa {edits}"

#: templates/comments/base-media-js.html:66
msgid "original"
msgstr ""

#: templates/comments/base-media-js.html:68 templates/comments/list.html:67
#: templates/user/comment.html:79
msgid "edited"
msgstr "chỉnh sửa"

#: templates/comments/base-media-js.html:215
msgid ""
"Looks like you're trying to post a source code!\n"
"\n"
"The comment section are not for posting source code.\n"
"If you want to submit your solution, please use the \"Submit solution\" "
"button.\n"
"\n"
"Are you sure you want to post this?"
msgstr ""

#: templates/comments/list.html:3 templates/user/prepare-data.html:98
#: templates/user/user-tabs.html:13
msgid "Comments"
msgstr "Bình luận"

#: templates/comments/list.html:6
msgid "Please read the [guidelines][0] before commenting."
msgstr "Hãy đọc [nội quy][0] trước khi bình luận."

#: templates/comments/list.html:54 templates/user/comment.html:62
#, python-brace-format
msgid "commented on {time}"
msgstr "đã bình luận lúc {time}"

#: templates/comments/list.html:65 templates/user/comment.html:77
#, python-format
msgid "edit %(edits)s"
msgstr "sửa %(edits)s"

#: templates/comments/list.html:76 templates/user/comment.html:88
msgid "Link"
msgstr "Liên kết"

#: templates/comments/list.html:89 templates/comments/list.html:96
msgid "Reply"
msgstr "Phản hồi"

#: templates/comments/list.html:104 templates/comments/votes.html:1
msgid "Votes"
msgstr ""

#: templates/comments/list.html:105
msgid "Hide"
msgstr "Ẩn"

#: templates/comments/list.html:120 templates/user/comment.html:100
msgid "This comment is hidden due to too much negative feedback."
msgstr "Bình luận này đã bị ẩn vì có quá nhiều phản ứng tiêu cực."

#: templates/comments/list.html:121 templates/user/comment.html:101
msgid "Show it anyway."
msgstr "Nhấn để xem."

#: templates/comments/list.html:138
msgid "There are no comments at the moment."
msgstr "Không có bình luận tại thời điểm này."

#: templates/comments/list.html:144
msgid "New comment"
msgstr "Bình luận mới"

#: templates/comments/list.html:158
msgid "Invalid comment body."
msgstr "Bình luận không hợp lệ."

#: templates/comments/list.html:166 templates/ticket/ticket.html:382
msgid "Post!"
msgstr "Đăng!"

#: templates/comments/list.html:174
msgid "Comments are disabled on this page."
msgstr "Bình luận đã bị vô hiệu hóa trên trang này."

#: templates/comments/votes.html:5
msgid "Voter"
msgstr ""

#: templates/comments/votes.html:6 templates/user/user-problems.html:101
msgid "Score"
msgstr "Điểm"

#: templates/comments/votes.html:17
msgid "No votes"
msgstr ""

#: templates/common-content.html:34 templates/user/edit-profile.html:219
msgid "Click to copy"
msgstr ""

#: templates/common-content.html:35 templates/user/edit-profile.html:220
msgid "Copy"
msgstr ""

#: templates/common-content.html:46 templates/user/edit-profile.html:231
msgid "Copied!"
msgstr ""

#: templates/contest/access_code.html:26
msgid "Invalid access code."
msgstr "Mã truy cập không hợp lệ."

#: templates/contest/access_code.html:29
msgid "Please enter your access code:"
msgstr "Hãy nhập mã truy cập của bạn:"

#: templates/contest/access_code.html:32
msgid "Join Contest"
msgstr "Tham gia kỳ thi"

#: templates/contest/calendar.html:12
msgid "Sunday"
msgstr "Chủ nhật"

#: templates/contest/calendar.html:13
msgid "Monday"
msgstr "Thứ hai"

#: templates/contest/calendar.html:14
msgid "Tuesday"
msgstr "Thứ ba"

#: templates/contest/calendar.html:15
msgid "Wednesday"
msgstr "Thứ tư"

#: templates/contest/calendar.html:16
msgid "Thursday"
msgstr "Thứ năm"

#: templates/contest/calendar.html:17
msgid "Friday"
msgstr "Thứ sáu"

#: templates/contest/calendar.html:18
msgid "Saturday"
msgstr "Thứ bảy"

#: templates/contest/clone.html:37
msgid "Enter a new key for the cloned contest:"
msgstr "Nhập mã mới cho kỳ thi nhân bản:"

#: templates/contest/clone.html:40 templates/problem/clone.html:40
msgid "Clone!"
msgstr "Nhân bản!"

#: templates/contest/contest-list-tabs.html:7
msgid "Prev"
msgstr "Trước"

#: templates/contest/contest-list-tabs.html:10
#: templates/status/oj-status.html:82
msgid "Today"
msgstr "Hôm nay"

#: templates/contest/contest-list-tabs.html:13
msgid "Next"
msgstr "Sau"

#: templates/contest/contest-list-tabs.html:16
msgid "Export"
msgstr ""

#: templates/contest/contest-list-tabs.html:26
msgid "Hide private contests"
msgstr "Ẩn các kỳ thi riêng tư"

#: templates/contest/contest-list-tabs.html:30
msgid "Add new contest"
msgstr "Thêm kỳ thi"

#: templates/contest/contest-list-tabs.html:32
#: templates/problem/problem-list-tabs.html:9
#: templates/tag/tag-list-tabs.html:7
msgid "List"
msgstr "Danh sách"

#: templates/contest/contest-list-tabs.html:33
msgid "Calendar"
msgstr "Lịch"

#: templates/contest/contest-tabs.html:4
msgid "Info"
msgstr "Thông tin"

#: templates/contest/contest-tabs.html:6 templates/submission/list.html:353
#: templates/user/user-tabs.html:8
msgid "Statistics"
msgstr "Thống kê"

#: templates/contest/contest-tabs.html:11
msgid "Rankings"
msgstr "Bảng xếp hạng"

#: templates/contest/contest-tabs.html:13
msgid "Official Rankings"
msgstr "Bảng xếp hạng chính thức"

#: templates/contest/contest-tabs.html:19
msgid "Hidden Rankings"
msgstr ""

#: templates/contest/contest-tabs.html:21
#: templates/contest/prepare-data.html:97 templates/organization/tabs.html:18
#: templates/user/prepare-data.html:104
msgid "Submissions"
msgstr "Các bài nộp"

#: templates/contest/contest-tabs.html:25
msgid "MOSS"
msgstr ""

#: templates/contest/contest-tabs.html:30
msgid "Clone"
msgstr "Nhân bản"

#: templates/contest/contest-tabs.html:42
#: templates/contest/contest-tabs.html:62
msgid "Leave contest"
msgstr "Rời khỏi kỳ thi"

#: templates/contest/contest-tabs.html:49 templates/contest/list.html:324
msgid "Virtual join"
msgstr "Tham gia ảo"

#: templates/contest/contest-tabs.html:60
msgid "Stop spectating"
msgstr "Ngừng theo dõi"

#: templates/contest/contest-tabs.html:69
msgid "Spectate contest"
msgstr "Theo dõi kỳ thi"

#: templates/contest/contest-tabs.html:77
msgid "Join contest"
msgstr "Tham gia kỳ thi"

#: templates/contest/contest-tabs.html:86
msgid "Log in to participate"
msgstr "Đăng nhập để tham gia"

#: templates/contest/contest.html:47
#, python-format
msgid "Spectating, contest ends in %(countdown)s."
msgstr "Đang theo dõi, kỳ thi sẽ kết thúc trong %(countdown)s."

#: templates/contest/contest.html:49
#, python-format
msgid "Participating virtually, %(countdown)s remaining."
msgstr "Đang tham gia ảo, còn lại %(countdown)s thời gian."

#: templates/contest/contest.html:51
msgid "Participating virtually."
msgstr "Đang tham gia ảo"

#: templates/contest/contest.html:57
msgid "Contest is over."
msgstr "Kỳ thi đã kết thúc."

#: templates/contest/contest.html:61
#, python-format
msgid "Your time is up! Contest ends in %(countdown)s."
msgstr ""
"Thời gian làm bài của bạn đã hết! Kỳ thi sẽ kết thúc sau %(countdown)s."

#: templates/contest/contest.html:63
#, python-format
msgid "You have %(countdown)s remaining."
msgstr "Bạn còn lại %(countdown)s thời gian."

#: templates/contest/contest.html:66
#, python-format
<<<<<<< HEAD
msgid "Contest ends in %(countdown)s "
=======
msgid "Contest ends in %(countdown)s."
>>>>>>> 2803281c
msgstr "Kỳ thi sẽ kết thúc sau %(countdown)s."

#: templates/contest/contest.html:72 templates/contest/contest.html:74
msgid "F j, Y, G:i T"
msgstr "j F, Y, G:i T"

#: templates/contest/contest.html:76
#, python-format
msgid "%(time_limit)s window between %(start_time)s and %(end_time)s"
msgstr "%(time_limit)s giữa %(start_time)s và %(end_time)s"

#: templates/contest/contest.html:79
#, python-format
msgid "%(length)s long starting on %(start_time)s"
msgstr "%(length)s tính từ %(start_time)s"

#: templates/contest/contest.html:89
#, python-format
msgid "The author of this contest is %(link_authors)s."
msgid_plural "The authors of this contest are %(link_authors)s."
msgstr[0] "Các thành viên tổ chức kỳ thi: %(link_authors)s."

#: templates/contest/contest.html:100
#, python-format
msgid ""
"Special thanks to %(link_testers)s for testing and feedback on the problems."
msgid_plural ""
"Special thanks to %(link_testers)s for testing and feedback on the problems."
msgstr[0] "Gửi ngàn lời cảm ơn đến với các tester %(link_testers)s."

#: templates/contest/contest.html:112
#, python-format
msgid ""
"This contest will be **rated** for **all** participants who have a rating "
"between **%(rating_floor)d** and **%(rating_ceiling)d**, inclusive."
msgstr ""
"Kỳ thi này **tính rating** với **tất cả** thành viên tham gia kỳ thi, có "
"rating từ **%(rating_floor)d** đến **%(rating_ceiling)d**."

#: templates/contest/contest.html:114
#, python-format
msgid ""
"This contest will be **rated** for **all** participants who have a rating of "
"at least **%(rating_floor)d**."
msgstr ""
"Kỳ thi này **tính rating** với **tất cả** thành viên tham gia kỳ thi, có "
"rating từ**%(rating_floor)d** trở lên."

#: templates/contest/contest.html:116
#, python-format
msgid ""
"This contest will be **rated** for **all** participants who have a rating of "
"at most **%(rating_ceiling)d**."
msgstr ""
"Kỳ thi này **tính rating** với **tất cả** thành viên tham gia kỳ thi, có "
"rating không quá **%(rating_ceiling)d**."

#: templates/contest/contest.html:118
msgid "This contest will be **rated** for **all** participants."
msgstr ""
"Kỳ thi này **tính rating** với **tất cả** thành viên có tham gia kỳ thi."

#: templates/contest/contest.html:122
#, python-format
msgid ""
"This contest will be **rated** for participants who submit at least once and "
"have a rating between **%(rating_floor)d** and **%(rating_ceiling)d**, "
"inclusive."
msgstr ""
"Kỳ thi này **tính rating** với các thành viên nộp bài ít nhất một lần trong "
"kỳ thi, có rating từ **%(rating_floor)d** đến **%(rating_ceiling)d**."

#: templates/contest/contest.html:124
#, python-format
msgid ""
"This contest will be **rated** for participants who submit at least once and "
"have a rating of at least **%(rating_floor)d**."
msgstr ""
"Kỳ thi này **tính rating** với các thành viên nộp bài ít nhất một lần trong "
"kỳ thi, có rating từ**%(rating_floor)d** trở lên."

#: templates/contest/contest.html:126
#, python-format
msgid ""
"This contest will be **rated** for participants who submit at least once and "
"have a rating of at most **%(rating_ceiling)d**."
msgstr ""
"Kỳ thi này **tính rating** với các thành viên nộp bài ít nhất một lần trong "
"khi thi, có rating không quá **%(rating_ceiling)d**."

#: templates/contest/contest.html:128
msgid ""
"This contest will be **rated** for participants who submit at least once."
msgstr ""
"Kỳ thi này **tính rating** với các thành viên nộp bài ít nhất một lần trong "
"khi thi."

#: templates/contest/contest.html:132
msgid "This contest will **not** be rated."
msgstr "Kỳ thi này **không** tính rating."

#: templates/contest/contest.html:139
msgid "**Partial scoring is enabled** for some or all of these problems."
msgstr ""
"Một số (hoặc tất cả) bài tập cho phép bạn nhận điểm mà không cần phải đúng "
"toàn bộ test."

#: templates/contest/contest.html:141
msgid "This contest **will not use partial scoring**."
msgstr ""
"Kỳ thi này yêu cầu bạn phải **đúng hết bộ test** của một bài để có điểm."

#: templates/contest/contest.html:146
msgid "The pretest system **will be used** for some or all of these problems."
msgstr ""
"Một số (hoặc tất cả) bài tập trong kỳ thi này sẽ dùng **pretest** trong lúc "
"diễn ra kỳ thi."

#: templates/contest/contest.html:148
msgid "The pretest system **will not be used** for this contest."
msgstr "Kỳ thi này **không** sử dụng pretest."

#: templates/contest/contest.html:153
msgid "Some or all of these problems **have a submission limit**."
msgstr ""
"Một số (hoặc tất cả) bài tập trong kỳ thi **có giới hạn số lần nộp bài**."

#: templates/contest/contest.html:155
msgid "There is **no submission limit** for any of these problems."
msgstr "Kỳ thi này **không giới hạn** số lần nộp bài."

#: templates/contest/contest.html:161
#, python-format
msgid "The contest format is **%(format)s**."
msgstr "Kỳ thi sử dụng format **%(format)s**."

#: templates/contest/contest.html:170
msgid "The scoreboard will be **visible** for the duration of the contest."
msgstr "Bảng điểm được hiển thị trong quá trình diễn ra kỳ thi."

#: templates/contest/contest.html:172
msgid "The scoreboard will be **hidden** until your window is over."
msgstr "Bảng điểm sẽ bị ẩn trong quá bạn làm bài thi."

#: templates/contest/contest.html:174
msgid ""
"The scoreboard will be **hidden** for the entire duration of the contest."
msgstr "Bảng điểm sẽ bị ẩn trong toàn bộ kỳ thi."

#: templates/contest/contest.html:179
msgid "An **access code is required** to join the contest."
msgstr "Kỳ thi này yêu cầu bạn phải có **mã truy cập** để tham gia."

#: templates/contest/contest.html:192 templates/contest/prepare-data.html:130
#: templates/user/prepare-data.html:137
msgid "Download data"
msgstr "Tải dữ liệu"

#: templates/contest/contest.html:206
msgid "Editorials"
msgstr "Lời giải"

#: templates/contest/contest.html:258 templates/problem/editor.html:126
#: templates/problem/list.html:196
msgid "Editorial"
msgstr "Lời giải"

#: templates/contest/contest.html:269
msgid "Announcements"
msgstr "Thông báo"

#: templates/contest/contest.html:273 templates/contest/contest.html:307
msgid "When"
msgstr "Thời gian"

#: templates/contest/contest.html:274 templates/ticket/list.html:262
msgid "Title"
msgstr "Tiêu đề"

#: templates/contest/contest.html:293
msgid "Add an announcement"
msgstr "Tạo thông báo"

#: templates/contest/contest.html:303 templates/problem/problem.html:397
msgid "Clarifications"
msgstr "Làm rõ"

#: templates/contest/contest.html:268
msgid "All problems"
msgstr "Tất cả bài tập"

#: templates/contest/create-announcement.html:18
msgid "Announce"
msgstr "Thông báo"

#: templates/contest/edit.html:30 templates/problem/editor.html:24
msgid "Press Enter to select multiple users..."
msgstr "Nhấn Enter để chọn nhiều thành viên..."

#: templates/contest/edit.html:99
msgid "Edit contest in admin panel for more options"
msgstr "Sửa contest này ở admin panel để có nhiều tùy chỉnh hơn"

#: templates/contest/edit.html:117
msgid "Order in contest"
msgstr "Thứ tự của bài tập trong kỳ thi"

#: templates/contest/edit.html:119
msgid "Max submission"
msgstr "Số lượng submission"

#: templates/contest/edit.html:122
msgid "Maximum number of submissions"
msgstr "Số lần nộp bài"

#: templates/contest/edit.html:124
msgid "or leave blank for no limit."
msgstr "hoặc để trống để không giới hạn."

#: templates/contest/edit.html:127 templates/problem/editor.html:115
#: templates/user/edit-profile.html:423
msgid "Delete"
msgstr "Xoá"

#: templates/contest/list.html:3
#, python-format
msgid "\"The %(SITE_NAME)s's contest list - past, present, and future.\""
msgstr "\"Danh sách kỳ thi %(SITE_NAME)s - quá khứ, hiện tại, và tương lai.\""

#: templates/contest/list.html:36 templates/contest/media-js.html:10
#: templates/contest/media-js.html:17
msgid "Are you sure you want to join?"
msgstr "Bạn có chắc bạn muốn tham gia?"

#: templates/contest/list.html:37
msgid ""
"Joining a contest for the first time starts your timer, after which it "
"becomes unstoppable."
msgstr ""
"Truy cập vào một kỳ thi lần đầu tiên sẽ bắt đầu việc đếm ngược thời gian kì "
"thi và không thể dừng lại được."

#: templates/contest/list.html:82
msgid "hidden"
msgstr "ẩn"

#: templates/contest/list.html:95
msgid "private"
msgstr "riêng tư"

#: templates/contest/list.html:100
msgid "rated"
msgstr ""

#: templates/contest/list.html:141
#, python-format
msgid "This contest has %(count)s virtual participation"
msgid_plural "This contest has %(count)s virtual participations"
msgstr[0] "Kỳ thi này có %(count)s lượt tham gia ảo"

#: templates/contest/list.html:152
msgid "Spectate"
msgstr "Theo dõi"

#: templates/contest/list.html:158
msgid "Join"
msgstr "Tham gia"

#: templates/contest/list.html:168
msgid "Active Contests"
msgstr "Các kỳ thi đang tham gia"

#: templates/contest/list.html:172 templates/contest/list.html:214
#: templates/contest/list.html:252 templates/contest/list.html:297
msgid "Contest"
msgstr "Kỳ thi"

#: templates/contest/list.html:173 templates/contest/list.html:215
#: templates/contest/list.html:300 templates/organization/tabs.html:15
msgid "Users"
msgstr "Thành viên"

#: templates/contest/list.html:189
#, python-format
msgid "Window ends in %(countdown)s"
msgstr "Thời gian làm bài kết thúc trong %(countdown)s."

#: templates/contest/list.html:191 templates/contest/list.html:230
#, python-format
msgid "Ends in %(countdown)s"
msgstr "Kết thúc trong %(countdown)s."

#: templates/contest/list.html:210
msgid "Ongoing Contests"
msgstr "Các kỳ thi đang diễn ra"

#: templates/contest/list.html:247
msgid "Upcoming Contests"
msgstr "Các kỳ thi sắp tới"

#: templates/contest/list.html:264
#, python-format
msgid "Starting in %(countdown)s"
msgstr "Bắt đầu trong %(countdown)s."

#: templates/contest/list.html:275
msgid "There are no scheduled contests at this time."
msgstr "Chưa có kỳ thi được lên lịch trong tương lai."

#: templates/contest/list.html:280
msgid "Past Contests"
msgstr "Các kỳ thi đã qua"

#: templates/contest/list.html:287
msgid "Search contest..."
msgstr "Tìm kỳ thi..."

#: templates/contest/list.html:338
msgid "There are no past contests."
msgstr "Không có kỳ thi nào."

#: templates/contest/media-js.html:4
msgid "Are you sure you want to leave?"
msgstr "Bạn có chắc bạn muốn huỷ tham gia ảo?"

#: templates/contest/media-js.html:5
msgid ""
"You cannot come back to a virtual participation. You will have to start a "
"new one."
msgstr ""
"Bạn không thể trở lại với việc tham gia ảo. Bạn phải bắt đầu một lượt tham "
"gia ảo mới."

#: templates/contest/media-js.html:11
msgid ""
"Joining a contest starts your timer, after which it becomes unstoppable."
msgstr ""
"Truy cập một kỳ thi sẽ bắt đầu đếm ngược thời gian kỳ thi đó, và không thể "
"dừng lại được."

#: templates/contest/media-js.html:18
#, python-format
msgid "Joining this contest will leave %(contest)s."
msgstr "Tham gia kỳ thi này sẽ rời kỳ thi %(contest)s"

#: templates/contest/moss.html:27
msgid "Are you sure you want to MOSS the contest?"
msgstr "Bạn có chắc muốn MOSS kỳ thi này?"

#: templates/contest/moss.html:32
msgid "Are you sure you want to delete the MOSS results?"
msgstr "Bạn có chắc muốn xóa kết quả MOSS?"

#: templates/contest/moss.html:59
msgid "No submissions"
msgstr ""

#: templates/contest/moss.html:73
msgid "Re-MOSS contest"
msgstr ""

#: templates/contest/moss.html:81
msgid "Delete MOSS results"
msgstr ""

#: templates/contest/official-ranking-table.html:3
#: templates/user/base-users-table.html:3
msgid "Rank"
msgstr "Hạng"

#: templates/contest/official-ranking-table.html:5
#: templates/contest/ranking.html:349
msgid "Full Name"
msgstr "Tên đầy đủ"

#: templates/contest/prepare-data.html:63 templates/user/prepare-data.html:64
msgid "Are you sure you want to prepare a download?"
msgstr "Bạn có chắc muốn chuẩn bị dữ liệu để tải?"

#: templates/contest/prepare-data.html:78
msgid "We are currently preparing the contest data."
msgstr "Đang chuẩn bị dữ liệu kỳ thi."

#: templates/contest/prepare-data.html:80 templates/user/prepare-data.html:81
msgid "Track progress"
msgstr "Theo dõi quá trình"

#: templates/contest/prepare-data.html:84 templates/user/prepare-data.html:85
#, python-format
msgid "You may only prepare a new data download once every %(duration)s."
msgstr "Bạn chỉ được chuẩn bị dữ liệu mới một lần mỗi %(duration)s."

#: templates/contest/prepare-data.html:86
msgid ""
"Once the contest data is ready, you will find a download link on this page."
msgstr ""
"Khi dữ liệu kỳ thi đã chuẩn bị xong, bạn sẽ tìm thấy liên kết tải tại trang "
"này."

#: templates/contest/prepare-data.html:114 templates/user/prepare-data.html:121
msgid "Prepare new download"
msgstr "Chuẩn bị dữ liệu mới"

#: templates/contest/prepare-data.html:116 templates/user/prepare-data.html:123
msgid "Prepare download"
msgstr "Chuẩn bị dữ liệu"

#: templates/contest/prepare-data.html:120 templates/user/prepare-data.html:127
msgid "Download prepared data"
msgstr "Tải dữ liệu đã chuẩn bị"

#: templates/contest/prepare-data.html:126 templates/user/prepare-data.html:133
msgid "Your data is ready!"
msgstr "Dữ liệu của bạn đã sẵn sàng!"

#: templates/contest/prepare-data.html:128 templates/user/prepare-data.html:135
#, python-format
msgid "You will need to wait %(countdown)s to prepare a new data download."
msgstr "Bạn phải đợi %(countdown)s để chuẩn bị dữ liệu mới."

#: templates/contest/private.html:5
msgid "This contest is private to specific users."
msgstr "Kỳ thi dành riêng cho một số người dùng nhất định."

#: templates/contest/private.html:10
msgid "Additionally, only the following organizations may access this contest:"
msgstr "Ngoài ra, chỉ có các tổ chức sau có thể truy cập vào kỳ thi này:"

#: templates/contest/private.html:12
msgid "Only the following organizations may access this contest:"
msgstr "Chỉ có các tổ chức sau có thể truy cập vào kỳ thi này:"

#: templates/contest/ranking-table.html:5
msgid "Penalty"
msgstr ""

#: templates/contest/ranking-table.html:20
#, python-format
msgid "%(cnt)s virtual participation of this user"
msgstr "Lần tham gia ảo thứ %(cnt)s của người dùng"

#: templates/contest/ranking-table.html:30
#, python-brace-format
msgid "Started on {time}"
msgstr "Bắt đầu vào {time}"

#: templates/contest/ranking-table.html:30
#, python-brace-format
msgid "Started {time}"
msgstr "Bắt đầu {time}"

#: templates/contest/ranking-table.html:35
msgid "Participation ended."
msgstr "Thời gian tham gia đã kết thúc."

#: templates/contest/ranking-table.html:45
msgid "Un-Disqualify"
msgstr ""

#: templates/contest/ranking-table.html:48
msgid "Disqualify"
msgstr ""

#: templates/contest/ranking.html:120
msgid "Are you sure you want to disqualify this participation?"
msgstr ""

#: templates/contest/ranking.html:125
msgid "Are you sure you want to un-disqualify this participation?"
msgstr ""

#: templates/contest/ranking.html:402
msgid "View user participation"
msgstr "Xem thành viên tham gia"

#: templates/contest/ranking.html:407
msgid "Show full name/organization"
msgstr "Hiển thị tên/tổ chức"

#: templates/contest/ranking.html:579
msgid "Filter"
msgstr "Lọc"

#: templates/contest/ranking.html:584
msgid "Clear"
msgstr "Đặt lại"

#: templates/contest/ranking.html:411
msgid "Show virtual participations"
msgstr "Hiển thị xếp hạng của virtual"

#: templates/contest/ranking.html:413
msgid "Download as CSV"
msgstr "Tải bảng xếp hạng dưới dạng CSV"

#: templates/contest/ranking.html:428
#, python-format
msgid ""
"The scoreboard was frozen with %(frozen_minutes)s minutes remaining - "
"submissions in the last %(frozen_minutes)s minutes of the contest are still "
"shown as pending."
msgstr ""
"Bảng điểm đã được đóng băng khi còn lại %(frozen_minutes)s phút - các bài "
"nộp trong %(frozen_minutes)s phút cuối của kỳ thi vẫn được hiển thị là đang "
"chấm."

#: templates/contest/ranking.html:435
#, python-format
msgid ""
"The scoreboard is cached for %(cache_timeout)s seconds, your submission "
"might take some time before it appears here."
msgstr ""
"Bảng điểm được lưu trữ trong %(cache_timeout)s giây, bài nộp của bạn có thể "
"cần một thời gian nhất định trước khi nó xuất hiện ở đây."

#: templates/contest/ranking.html:444
msgid "Cell colours"
msgstr "Màu ô"

#: templates/contest/ranking.html:449
msgid "Solved first"
msgstr "Giải đầu tiên"

#: templates/contest/ranking.html:452
msgid "Solved"
msgstr "Đã giải"

#: templates/contest/ranking.html:455
msgid "Tried, incorrect"
msgstr "Đã thử, sai"

#: templates/contest/ranking.html:458
msgid "Tried, pending"
msgstr "Đã thử, đang chấm"

#: templates/contest/ranking.html:461
msgid "Untried"
msgstr "Chưa thử"

#: templates/contest/stats.html:37
msgid "Problem Status Distribution"
msgstr "Phân phối theo trạng thái"

#: templates/contest/stats.html:42
msgid "Problem AC Rate"
msgstr "Tỉ lệ AC"

#: templates/contest/stats.html:47 templates/status/oj-status.html:131
msgid "Submissions by Language"
msgstr "Bài nộp theo ngôn ngữ"

#: templates/contest/stats.html:53
msgid "Language AC Rate"
msgstr "Tỉ lệ AC theo ngôn ngữ"

#: templates/leave-warning.html:6
msgid "Changes you made may not be saved."
msgstr "Những thay đổi của bạn có thể không được lưu lại."

#: templates/license.html:12
msgid "Visit source"
msgstr "Xem nguồn"

#: templates/newsletter/common.html:6
#: templates/newsletter/subscription_unsubscribe_activated.html:3
#: templates/newsletter/subscription_unsubscribe_activated.html:6
#: templates/newsletter/subscription_update_activated.html:3
#: templates/newsletter/subscription_update_activated.html:6
msgid "Newsletter"
msgstr "Bản tin"

#: templates/newsletter/subscription_unsubscribe_activated.html:3
#: templates/newsletter/subscription_unsubscribe_activated.html:6
#: templates/newsletter/subscription_update_activated.html:3
#: templates/newsletter/subscription_update_activated.html:6
msgid "activate"
msgstr "kích hoạt"

#: templates/newsletter/subscription_unsubscribe_activated.html:8
msgid "You have successfully been unsubscribed."
msgstr "Bạn đã bỏ đăng ký thành công."

#: templates/newsletter/subscription_unsubscribe_email_sent.html:3
#: templates/newsletter/subscription_unsubscribe_email_sent.html:6
#: templates/newsletter/subscription_unsubscribe_user.html:3
#: templates/newsletter/subscription_unsubscribe_user.html:6
msgid "Newsletter unsubscribe"
msgstr "Bỏ đăng ký bản tin"

#: templates/newsletter/subscription_unsubscribe_email_sent.html:8
msgid ""
"Your unsubscription request has successfully been received. An email has "
"been sent to you with a link you need to follow in order to confirm your "
"unsubscription."
msgstr ""
"Đã nhận yêu cầu hủy đăng ký của bạn. Email đã được gửi cho bạn với một liên "
"kết bạn cần phải làm theo để xác nhận hủy đăng ký."

#: templates/newsletter/subscription_unsubscribe_user.html:17
msgid "Do you want to unsubscribe from this newsletter?"
msgstr "Bạn có muốn hủy đăng ký bản tin này?"

#: templates/newsletter/subscription_unsubscribe_user.html:21
msgid "Unsubscribe"
msgstr "Hủy đăng ký"

#: templates/newsletter/subscription_update.html:3
#: templates/newsletter/subscription_update.html:6
#: templates/newsletter/subscription_update_email_sent.html:3
#: templates/newsletter/subscription_update_email_sent.html:6
msgid "Newsletter update"
msgstr "Bản tin Cập Nhật"

#: templates/newsletter/subscription_update.html:9
msgid ""
"Due to a technical error we were not able to submit your confirmation email. "
"This could be because your email address is invalid."
msgstr ""
"Do một lỗi kỹ thuật chúng tôi đã không thể gửi email xác nhận. Điều này có "
"thể bởi vì địa chỉ email không hợp lệ."

#: templates/newsletter/subscription_update.html:14
msgid "Update subscription"
msgstr "Cập nhật đăng ký của tôi"

#: templates/newsletter/subscription_update_activated.html:8
msgid "Your subscription has successfully been updated."
msgstr "Đăng ký của bạn đã được cập nhật thành công."

#: templates/newsletter/subscription_update_email_sent.html:8
msgid ""
"Your update request was successfully received and an activation email has "
"been sent to you. In that email you will find a link which you need to "
"follow in order to update your subscription."
msgstr ""
"Yêu cầu bản Cập Nhật của bạn đã được nhận thành công và một email kích hoạt "
"đã được gửi đến bạn. Trong email đó, bạn sẽ tìm thấy một liên kết mà bạn cần "
"phải làm theo để cập nhật đăng ký của bạn."

#: templates/organization/create-limit-error.html:4
#, python-format
msgid ""
"You are not allowed to create new organizations because you are the "
"administrator of **more than %(limit)s** organizations. Please use your "
"existing organizations."
msgstr ""
"Bạn không thể tạo tổ chức mới vì bạn là admin của **nhiều hơn %(limit)s** tổ "
"chức. Hãy sử dụng các tổ chức có sẵn."

#: templates/organization/create-limit-error.html:6
msgid "Below are a list of organizations in which you are the administrator:"
msgstr "Dưới đây là danh sách các tổ chức mà bạn là admin:"

#: templates/organization/home.html:43
msgid "Are you sure you want to leave this organization?"
msgstr "Bạn có chắc muốn rời khỏi tổ chức này?"

#: templates/organization/home.html:45
msgid "You will have to rejoin to show up on the organization leaderboard."
msgstr "Bạn sẽ phải tham gia lại để có hiện trên bảng xếp hạng của tổ chức."

#: templates/organization/home.html:47
msgid "You will have to request membership in order to join again."
msgstr "Bạn sẽ phải yêu cầu tư cách thành viên nếu muốn tham gia lại."

#: templates/organization/home.html:65 templates/user/user-about.html:34
#: templates/user/user-tabs.html:7
msgid "About"
msgstr "Thông tin"

#: templates/organization/home.html:75
msgid "News"
msgstr "Tin tức"

#: templates/organization/home.html:88
msgid "Controls"
msgstr "Quản lý"

#: templates/organization/home.html:94
msgid "Leave organization"
msgstr "Rời khỏi tổ chức"

#: templates/organization/home.html:99
msgid "Join organization"
msgstr "Tham gia tổ chức"

#: templates/organization/home.html:103
msgid "Request membership"
msgstr "Yêu cầu tư cách thành viên"

#: templates/organization/home.html:111
msgid "View requests"
msgstr "Xem yêu cầu"

#: templates/organization/home.html:118
msgid "Create blog post"
msgstr "Tạo blog"

#: templates/organization/home.html:122
msgid "Edit organization"
msgstr "Chỉnh sửa tổ chức"

#: templates/organization/home.html:127
msgid "Admin organization"
msgstr "Quản trị tổ chức"

#: templates/organization/home.html:135
msgid "New contests"
msgstr "Kỳ thi mới"

#: templates/organization/list.html:23 templates/status/language-list.html:35
msgid "Name"
msgstr "Tên"

#: templates/organization/list.html:25
msgid "Members"
msgstr "Các thành viên"

#: templates/organization/list.html:45
msgid "Your organizations"
msgstr "Tổ chức của bạn"

#: templates/organization/list.html:49
msgid "All organizations"
msgstr "Tất cả tổ chức"

#: templates/organization/requests/detail.html:13
msgid "User:"
msgstr "Người dùng:"

#: templates/organization/requests/detail.html:17
msgid "Organization:"
msgstr "Tổ chức:"

#: templates/organization/requests/detail.html:25
msgid "Time:"
msgstr "Thời gian:"

#: templates/organization/requests/detail.html:29
msgid "State:"
msgstr "Trạng thái:"

#: templates/organization/requests/detail.html:33
msgid "Reason:"
msgstr "Lý Do:"

#: templates/organization/requests/log.html:11
#: templates/organization/requests/pending.html:14
msgid "State"
msgstr "Trạng thái"

#: templates/organization/requests/log.html:12
#: templates/organization/requests/pending.html:15
msgid "Reason"
msgstr "Lý do"

#: templates/organization/requests/log.html:28
#: templates/organization/requests/pending.html:37
msgid "There are no requests to approve."
msgstr "Không có yêu cầu để chấp nhận."

#: templates/organization/requests/pending.html:17
#: templates/problem/data.html:675
msgid "Delete?"
msgstr "Xoá?"

#: templates/organization/requests/request.html:18
msgid "Your reason for joining:"
msgstr "Lý do tham gia:"

#: templates/organization/requests/request.html:20
msgid "Request"
msgstr "Yêu cầu"

#: templates/organization/requests/tabs.html:7
msgid "Log"
msgstr "Nhật ký"

#: templates/organization/tabs.html:16
msgid "Problems list"
msgstr "Danh sách bài"

#: templates/organization/tabs.html:17
msgid "Contests list"
msgstr "Danh sách kỳ thi"

#: templates/organization/tabs.html:24
#: templates/problem/problem-list-tabs.html:5
msgid "Create new problem"
msgstr "Tạo bài mới"

#: templates/organization/users-table.html:15
msgid "Kick"
msgstr "Loại"

#: templates/organization/users.html:31
msgid "Are you sure you want to kick this user?"
msgstr "Bạn có chắc muốn loại người dùng này?"

#: templates/pagedown.html:10
msgid "Update preview"
msgstr "Cập nhật preview"

#: templates/problem/clone.html:37
msgid "Enter a new code for the cloned problem:"
msgstr "Nhập mã bài cho bài nhân bản:"

#: templates/problem/data.html:116
msgid "Expected checker's extension must be in [cpp, py, pas], found "
msgstr "Trình chấm ngoài phải có đuôi file là cpp, py hoặc pas, không phải "

#: templates/problem/data.html:235
msgid "Instruction"
msgstr "Hướng dẫn"

#: templates/problem/data.html:245
msgid "Please press this button if you have just updated the zip data"
msgstr "Nhấn nút này nếu bạn mới thay đổi file test"

#: templates/problem/data.html:359
#, python-brace-format
msgid "You are about to create more than ${testcase_soft_limit} testcases."
msgstr "Bạn đang tạo nhiều hơn ${testcase_soft_limit} testcase."

#: templates/problem/data.html:360
msgid "Please do not create too many testcases if not really necessary."
msgstr "Xin đừng tạo quá nhiều testcase nếu không thật sự cần thiết."

#: templates/problem/data.html:366 templates/problem/data.html:465
msgid "Too many testcases"
msgstr "Quá nhiều testcase"

#: templates/problem/data.html:368 templates/problem/data.html:467
#, python-brace-format
msgid "Number of testcases must not exceed ${window.testcase_limit}"
msgstr ""
"Quá nhiều testcase, số lượng testcase không được vượt quá ${window."
"testcase_limit}"

#: templates/problem/data.html:438
msgid ""
"No input/output files. Make sure your files are following themis/cms test "
"format"
msgstr ""
"Không tìm thấy file input/output. Hãy chắc chắn rằng file test sử dụng "
"format của themis hoặc cms"

#: templates/problem/data.html:442
#, python-brace-format
msgid ""
"The number of input files (${inFiles.length}) do not match the number of "
"output files (${outFiles.length})!"
msgstr ""
"Số lượng file input (${inFiles.length}) không khớp với số lượng file output "
"(${outFiles.length})!"

#: templates/problem/data.html:469
#, python-brace-format
msgid ""
"Because of that, only the first ${window.testcase_limit} testcases will be "
"saved!"
msgstr "Do đó, chỉ ${window.testcase_limit} các test đầu tiên sẽ được lưu lại!"

#: templates/problem/data.html:635
msgid "View YAML"
msgstr "Xem YAML"

#: templates/problem/data.html:654
msgid "Test cases have been filled automatically!"
msgstr "Các test đã được điền tự động!"

#: templates/problem/data.html:656
msgid "Test cases have been filled automatically and **not saved yet**!"
msgstr "Các test dưới đây được điền tự động và **chưa được lưu lại**!"

#: templates/problem/data.html:658
msgid ""
"Please modify the table below if needed and press the `Apply` button to save!"
msgstr "Hãy chỉnh sửa bảng dưới đây nếu cần thiết, và nhấn nút `Apply` để lưu!"

#: templates/problem/data.html:668
msgid "Type"
msgstr "Kiểu"

#: templates/problem/data.html:669
msgid "Input file"
msgstr "Tập tin đầu vào"

#: templates/problem/data.html:670
msgid "Output file"
msgstr "Tập tin đầu ra"

#: templates/problem/data.html:672
msgid "Pretest?"
msgstr ""

#: templates/problem/data.html:673
msgid "Generator args"
msgstr "Tham số trình sinh tests"

#: templates/problem/data.html:710
msgid "Edit generator args"
msgstr "Sửa tham số trình sinh test"

#: templates/problem/data.html:720
msgid "Apply!"
msgstr ""

#: templates/problem/data.html:721
msgid "Add new case"
msgstr "Thêm test mới"

#: templates/problem/data.html:723
msgid "Save"
msgstr "Lưu"

#: templates/problem/editor.html:93
msgid "Edit problem in admin panel for more options"
msgstr "Sửa bài tập này ở admin panel để có nhiều tùy chỉnh hơn"

#: templates/problem/editor.html:98
msgid "Please correct the error below."
msgstr "Xin hãy sửa các lỗi sai dưới đây."

#: templates/problem/editor.html:106
msgid "Language-specific resource limit"
msgstr "Giới hạn theo ngôn ngữ"

#: templates/problem/editor.html:107
msgid "Only use this feature if you really need to!"
msgstr "Chỉ sử dụng tính năng này nếu thật sự cần thiết!"

#: templates/problem/editor.html:113
msgid "Time limit (seconds)"
msgstr "Giới hạn thời gian (giây):"

#: templates/problem/editor.html:114
msgid "Memory limit (KiB)"
msgstr "Giới hạn bộ nhớ (KiB):"

#: templates/problem/editorial.html:23
msgid ""
"Remember to use this editorial **only** when stuck, and **not to copy-paste "
"code from it**. Please be respectful to the problem author and editorialist."
msgstr ""
"Chỉ dùng lời giải này khi không có ý tưởng, và **đừng copy-paste code từ lời "
"giải này**. Hãy tôn trọng người ra đề và người viết lời giải."

#: templates/problem/editorial.html:24
msgid ""
"Submitting an official solution before solving the problem yourself is a "
"bannable offence."
msgstr ""
"Nộp một lời giải chính thức trước khi tự giải là một hành động có thể bị ban."

#: templates/problem/editorial.html:30 templates/problem/problem.html:265
msgid "Author:"
msgid_plural "Authors:"
msgstr[0] "Tác giả:"
msgstr[1] "Các tác giả:"

#: templates/problem/list.html:63
msgid "Filter by type..."
msgstr "Lọc theo dạng..."

#: templates/problem/list.html:150
msgid "Hot problems"
msgstr "Những bài tập nổi bật"

#: templates/problem/list.html:174 templates/status/language-list.html:34
#: templates/ticket/list.html:261
msgid "ID"
msgstr "ID"

#: templates/problem/list.html:180 templates/problem/search-form.html:35
#: templates/user/user-problems.html:59
msgid "Category"
msgstr "Nhóm"

#: templates/problem/list.html:184
msgid "Types"
msgstr "Dạng"

#: templates/problem/list.html:191
#, python-format
msgid "%% AC"
msgstr ""

#: templates/problem/list.html:194
msgid "# AC"
msgstr ""

#: templates/problem/manage_submission.html:57
msgid "Leave empty to not filter by language"
msgstr "Để trống để không lọc với ngôn ngữ"

#: templates/problem/manage_submission.html:62
msgid "Leave empty to not filter by result"
msgstr "Để trống để không lọc với kết quả"

#: templates/problem/manage_submission.html:76
msgid "Please select at least one user."
msgstr ""

#: templates/problem/manage_submission.html:93
msgid "Need valid values for both start and end IDs."
msgstr "Giá trị ID đầu và cuối cần hợp lệ."

#: templates/problem/manage_submission.html:96
msgid "End ID must be after start ID."
msgstr "ID kết thúc phải sau ID khởi đầu."

#: templates/problem/manage_submission.html:104
#, python-brace-format
msgid ""
"You are about to rejudge {count} submissions. Are you sure you want to do "
"this?"
msgstr "Bạn có chắc muốn chấm lại {count} bài nộp?"

#: templates/problem/manage_submission.html:110
msgid ""
"You are about to rejudge a few submissions. Are you sure you want to do this?"
msgstr "Bạn có chắc muốn chấm lại một số bài nộp?"

#: templates/problem/manage_submission.html:129
msgid "Rejudge Submissions"
msgstr "Chấm lại bài nộp"

#: templates/problem/manage_submission.html:134
msgid "Filter by ID:"
msgstr "Lọc bởi ID:"

#: templates/problem/manage_submission.html:137
msgid "Starting ID:"
msgstr "ID bắt đầu:"

#: templates/problem/manage_submission.html:141
msgid "Ending ID:"
msgstr "ID kết thúc"

#: templates/problem/manage_submission.html:145
msgid "This range includes both endpoints."
msgstr "Khoảng này chứa cả 2 đầu."

#: templates/problem/manage_submission.html:148
msgid "Filter by language:"
msgstr "Lọc bởi ngôn ngữ:"

#: templates/problem/manage_submission.html:164
msgid "Rejudge selected submissions"
msgstr "Chấm lại các bài nộp đã chọn"

#: templates/problem/manage_submission.html:171
msgid "Rescore Everything"
msgstr "Tính lại điểm của mọi bài nộp"

#: templates/problem/manage_submission.html:172
#, python-format
msgid "This will rescore %(count)d submissions."
msgstr "Sẽ tính lại điểm của %(count)d bài nộp. "

#: templates/problem/manage_submission.html:176
#, python-format
msgid "Are you sure you want to rescore %(count)d submissions?"
msgstr "Bạn có chắn là muốn tính lại điểm của %(count)d bài nộp?"

#: templates/problem/manage_submission.html:177
msgid "Rescore all submissions"
msgstr "Tính lại điểm của mọi bài nộp"

#: templates/problem/manage_submission.html:183
msgid "Compare Submissions"
msgstr "So sánh bài nộp"

#: templates/problem/manage_submission.html:185
msgid "Filter by user:"
msgstr "Lọc user:"

#: templates/problem/manage_submission.html:189
msgid "Compare submissions"
msgstr "So sánh bài nộp"

#: templates/problem/problem-list-tabs.html:12
msgid "Suggest"
msgstr "Đề xuất"

#: templates/problem/problem.html:120
msgid "View as PDF"
msgstr "Xem dạng PDF"

#: templates/problem/problem.html:129 templates/problem/problem.html:139
#: templates/problem/problem.html:144
msgid "Submit solution"
msgstr "Gửi bài giải"

#: templates/problem/problem.html:132
#, python-format
msgid "%(counter)s submission left"
msgid_plural "%(counter)s submissions left"
msgstr[0] "Còn %(counter)s lần nộp"
msgstr[1] "Còn %(counter)s lần nộp"

#: templates/problem/problem.html:140
msgid "0 submissions left"
msgstr "Còn 0 lần nộp"

#: templates/problem/problem.html:151 templates/problem/problem.html:159
msgid "My submissions"
msgstr "Bài nộp của tôi"

#: templates/problem/problem.html:154 templates/problem/problem.html:163
msgid "Best submissions"
msgstr "Bài nộp tốt nhất"

#: templates/problem/problem.html:167
msgid "Read editorial"
msgstr "Đọc lời giải"

#: templates/problem/problem.html:172
msgid "Manage tickets"
msgstr "Quản lý báo cáo"

#: templates/problem/problem.html:176
msgid "Edit problem"
msgstr "Sửa đề bài"

#: templates/problem/problem.html:178
msgid "Edit test data"
msgstr "Sửa đổi test"

#: templates/problem/problem.html:183
msgid "My tickets"
msgstr "Các báo cáo của tôi"

#: templates/problem/problem.html:191
msgid "Manage submissions"
msgstr "Quản lí submissions"

#: templates/problem/problem.html:204
msgid "Points:"
msgstr "Điểm:"

#: templates/problem/problem.html:207 templates/problem/problem.html:209
msgid "(partial)"
msgstr "(OI)"

#: templates/problem/problem.html:214
msgid "Time limit:"
msgstr "Giới hạn thời gian:"

#: templates/problem/problem.html:226
msgid "Memory limit:"
msgstr "Giới hạn bộ nhớ:"

#: templates/problem/problem.html:239 templates/problem/problem.html:248
#: templates/submission/status-testcases.html:135
msgid "Input:"
msgstr ""

#: templates/problem/problem.html:243 templates/problem/problem.html:252
msgid "Output:"
msgstr ""

#: templates/problem/problem.html:276
msgid "Suggester:"
msgstr "Người đăng:"

#: templates/problem/problem.html:287
msgid "Problem source:"
msgstr "Nguồn bài:"

#: templates/problem/problem.html:296
msgid "Problem type"
msgid_plural "Problem types"
msgstr[0] "Dạng bài"
msgstr[1] "Dạng bài"

#: templates/problem/problem.html:309
msgid "Allowed languages"
msgstr "Ngôn ngữ cho phép"

#: templates/problem/problem.html:317
#, python-format
msgid "No %(lang)s judge online"
msgstr "Không có máy chấm %(lang)s đang online"

#: templates/problem/problem.html:328
msgid "Judge:"
msgid_plural "Judges:"
msgstr[0] "Máy chấm"
msgstr[1] "Các máy chấm"

#: templates/problem/problem.html:345
msgid "none available"
msgstr "Không có máy chấm nào"

#: templates/problem/problem.html:357
msgid "This problem is only a suggestion!"
msgstr "Bài tập này đang được đề xuất!"

#: templates/problem/problem.html:359
msgid ""
"This problem cannot be accessed by normal users until it is approved by an "
"admin or staff. Please make sure that all the data for this problem is "
"correct."
msgstr ""
"Người dùng chưa thể truy cập bài tập này đến khi nó được thông qua bởi "
"admin. Hãy đảm bảo các dữ liệu của đề bài này là chính xác."

#: templates/problem/problem.html:368
msgid ""
"In case the statement didn't load correctly, you can download the statement "
"here: "
msgstr ""
"Trong trường hợp đề bài hiển thị không chính xác, bạn có thể tải đề bài tại "
"đây: "

#: templates/problem/problem.html:368
msgid "Statement"
msgstr "Đề bài"

#: templates/problem/problem.html:386
msgid "Request clarification"
msgstr "Gửi thắc mắc"

#: templates/problem/problem.html:388
msgid "Report an issue"
msgstr "Báo cáo vấn đề"

#: templates/problem/problem.html:408
msgid "No clarifications have been made at this time."
msgstr "Chưa có làm rõ nào được đưa ra ở thời điểm này."

#: templates/problem/raw.html:69
msgid "Time Limit:"
msgstr ""

#: templates/problem/raw.html:78
msgid "Memory Limit:"
msgstr ""

#: templates/problem/search-form.html:2 templates/tag/search-form.html:2
msgid "Problem search"
msgstr "Tìm kiếm bài tập"

#: templates/problem/search-form.html:8 templates/tag/search-form.html:8
msgid "Search problems..."
msgstr "Tìm bài..."

#: templates/problem/search-form.html:14
msgid "Full text search"
msgstr "Tìm kiếm"

#: templates/problem/search-form.html:21
msgid "Hide solved problems"
msgstr "Ẩn các bài đã AC"

#: templates/problem/search-form.html:27
msgid "Has editorial"
msgstr "Có lời giải"

#: templates/problem/search-form.html:32
msgid "Show problem types"
msgstr "Hiện dạng bài"

#: templates/problem/search-form.html:38 templates/problem/search-form.html:40
#: templates/submission/list.html:338
#: templates/submission/submission-list-tabs.html:4
msgid "All"
msgstr "Tất cả"

#: templates/problem/search-form.html:50
msgid "Problem types"
msgstr "Dạng bài"

#: templates/problem/search-form.html:60
msgid "Point range"
msgstr "Khoảng điểm"

#: templates/problem/search-form.html:66 templates/submission/list.html:348
#: templates/tag/search-form.html:21 templates/ticket/list.html:250
msgid "Go"
msgstr "Tìm"

#: templates/problem/search-form.html:67 templates/tag/search-form.html:22
msgid "Random"
msgstr "Ngẫu nhiên"

#: templates/problem/submission-diff.html:156
msgid "Diff source code"
msgstr "So sánh mã nguồn"

#: templates/problem/submit.html:138
msgid "Your source code must contain at most 65536 characters."
msgstr "Độ dài code không được vượt quá 65536 ký tự."

#: templates/problem/submit.html:160
msgid "Click to select a file or drag a file into this box"
msgstr "Nhấn để chọn file hoặc kéo thả file vào đây"

#: templates/problem/submit.html:161
#, python-brace-format
msgid ""
"`Only accept \"${file_ext}\". Maximum file size is ${file_size_limit}MB.`"
msgstr ""
"`Chỉ chấp nhận file có đuôi \"${file_ext}\". Độ lớn tối đa của file là "
"${file_size_limit}MB.`"

#: templates/problem/submit.html:227
msgid "File name"
msgstr "Tên file"

#: templates/problem/submit.html:228
msgid "File size"
msgstr "Độ lớn của file"

#: templates/problem/submit.html:368
msgid "Warning!"
msgstr ""

#: templates/problem/submit.html:369
#, python-format
msgid ""
"Your default language, %(language)s, is unavailable for this problem and has "
"been deselected."
msgstr "Ngôn ngữ mặc định của bạn, %(language)s, không chấm được ở bài này."

#: templates/problem/submit.html:377
#, python-format
msgid "You have %(left)s submission left"
msgid_plural "You have %(left)s submissions left"
msgstr[0] "Bạn còn %(left)s lần nộp"

#: templates/problem/submit.html:382
msgid "You have 0 submissions left"
msgstr "Bạn còn 0 lần nộp"

#: templates/problem/submit.html:394
msgid "Paste your source code here or load it from a file:"
msgstr "Dán bài làm của bạn ở đây hoặc nhập từ file:"

#: templates/problem/submit.html:403
msgid "You can only submit file for this language."
msgstr "Ngôn ngữ này chỉ chấp nhận nộp bằng file."

#: templates/problem/submit.html:431
msgid "No judge is available for this problem."
msgstr "Bài tập này hiện tại không chấm."

#: templates/problem/submit.html:435
msgid "Submit!"
msgstr "Nộp bài!"

#: templates/problem/suggest.html:8
msgid "Thanks for suggesting problem!"
msgstr "Cảm ơn bạn đã đề xuất!"

#: templates/problem/suggest.html:10
msgid ""
"Please keep in mind that this form is only for creating new problems. "
"Spamming and using for wrong purposes is not allowed."
msgstr ""
"Hãy lưu ý rằng form này chỉ dùng để đề xuất bài tập mới. Spam hoặc dùng nó "
"không đúng mục đích là không được cho phép."

#: templates/problem/suggest.html:12
msgid "If you don't know how to suggest a problem, please read [guide][0]."
msgstr ""
"Nếu bạn không biết cách đề xuất bài tập mới, hãy tham khảo [hướng dẫn][0]."

#: templates/registration/activate.html:3
#, python-format
msgid "%(key)s is an invalid activation key."
msgstr "%(key)s là một mã kích hoạt không hợp lệ."

#: templates/registration/activation_complete.html:3
msgid "Your account has been successfully activated."
msgstr "Tài khoản của bạn đã được kích hoạt thành công."

#: templates/registration/activation_email.html:1
#, python-format
msgid "Thanks for registering on the %(site_name)s! We're glad to have you."
msgstr "Cảm ơn bạn đã đăng ký tài khoản ở trang %(site_name)s!"

#: templates/registration/activation_email.html:3
#: templates/registration/activation_email.txt:1
#, python-format
msgid ""
"Please activate your %(site_name)s account in the next %(expiration_days)d "
"days."
msgstr ""
"Hãy kích hoạt tài khoản %(site_name)s của bạn trong vòng %(expiration_days)d "
"tới"

#: templates/registration/activation_email.html:5
#: templates/registration/activation_email.txt:3
msgid "Please click on the following link to activate your account:"
msgstr "Hãy nhấn vào link này để kích hoạt tài khoản:"

#: templates/registration/activation_email.html:10
#: templates/registration/activation_email.txt:6
msgid "Alternatively, you can reply to this message to activate your account."
msgstr "Hoặc bạn có thể reply lại email này để kích hoạt."

#: templates/registration/activation_email.html:11
#: templates/registration/activation_email.txt:7
msgid "Your reply must keep the following text intact for this to work:"
msgstr "Email reply của bạn cần có đoạn text sau:"

#: templates/registration/activation_email.html:17
msgid "See you soon!"
msgstr "Hẹn gặp lại!"

#: templates/registration/activation_email.html:19
msgid ""
"If you have problems activating your account, feel free to shoot us a "
"message at: "
msgstr ""
"Nếu bạn có vấn đề với việc kích hoạt tài khoản, hãy liên hệ với chúng mình "
"qua: "

#: templates/registration/activation_email_subject.txt:1
#, python-format
msgid "Activate your %(SITE_NAME)s account)"
msgstr "Kích hoạt tài khoản %(SITE_NAME)s"

#: templates/registration/login.html:35
msgid "Invalid username or password."
msgstr "Tên người dùng hoặc mật khẩu không hợp lệ."

#: templates/registration/login.html:40
msgid ""
"If you have problems with your account, feel free to shoot us a message at: "
msgstr "Nếu bạn có vấn đề về tài khoản, hãy liên hệ với chúng mình qua: "

#: templates/registration/login.html:59
#: templates/registration/two_factor_auth.html:92
msgid "Login!"
msgstr "Đăng nhập!"

#: templates/registration/login.html:62
msgid "Forgot your password?"
msgstr "Quên mật khẩu?"

#: templates/registration/login.html:65
msgid "Or log in with..."
msgstr "Hoặc đăng nhập bằng..."

#: templates/registration/logout.html:3
msgid "See you later!"
msgstr "Hẹn gặp lại!"

#: templates/registration/password_change_done.html:3
msgid "Your password was successfully changed."
msgstr "Mật khẩu của bạn đã được thay đổi thành công."

#: templates/registration/password_change_form.html:7
msgid "We found your password in [a database of compromised passwords][0]."
msgstr ""
"Chúng tôi tìm thấy mật khẩu của bạn trong [danh sách mật khẩu bị rò rỉ][0]."

#: templates/registration/password_change_form.html:8
msgid ""
"To protect your account, we are requiring you to change your password to a "
"more secure password."
msgstr "Để bảo vệ tài khoản của bạn, bạn cần đổi mật khẩu an toàn hơn."

#: templates/registration/password_change_form.html:13
msgid "Change Password"
msgstr "Đổi mật khẩu"

#: templates/registration/password_reset.html:7
msgid "Send Reset Email"
msgstr "Gửi email đặt lại mật khẩu"

#: templates/registration/password_reset_complete.html:3
msgid "Your password has been set. You may go ahead and log in now."
msgstr "Mật khẩu của bạn đã được đặt lại. Giờ bạn có thể đăng nhập."

#: templates/registration/password_reset_confirm.html:9
#: templates/registration/password_reset_email.html:9
msgid "Reset Password"
msgstr "Đặt lại mật khẩu"

#: templates/registration/password_reset_confirm.html:12
msgid "Invalid password reset link."
msgstr "Đường dẫn đặt lại mật khẩu không hợp lệ."

#: templates/registration/password_reset_done.html:4
msgid ""
"We've emailed you instructions for setting your password. You should be "
"receiving them shortly."
msgstr "Chúng tôi đã gửi hướng dẫn đặt lại mật khẩu qua email."

#: templates/registration/password_reset_done.html:5
msgid ""
"If you don't receive an email, please make sure you've entered the address "
"you registered with, and check your spam folder."
msgstr "Nếu bạn không nhận được email, hãy kiểm tra hòm thư rác."

#: templates/registration/password_reset_done.html:6
#: templates/registration/password_reset_email.html:11
msgid ""
"See you soon! If you have problems resetting your password, feel free to "
"shoot us a message at: "
msgstr ""
"Nếu bạn có vấn đề với việc đặt lại mật khẩu, hãy liên hệ với chúng mình qua: "

#: templates/registration/password_reset_email.html:6
#, python-format
msgid "Forgot your password on the %(site_name)s? Don't worry!"
msgstr "Bạn quên mất mật khẩu trên %(site_name)s? Đừng lo lắng!"

#: templates/registration/password_reset_email.html:7
#, python-format
msgid ""
"To reset the password for your account \"%(username)s\", click the button "
"below."
msgstr ""
"Để đặt lại mật khẩu của tài khoản \"%(username)s\", nhấn vào link phía dưới."

#: templates/registration/password_reset_email.txt:1
#, python-format
msgid ""
"You're receiving this email because you requested a password reset for your "
"user account at %(site_name)s."
msgstr ""
"Bạn nhận được email này bởi vì bạn đã yêu cầu đặt lại mật khẩu cho tài khoản "
"của mình tại %(site_name)s."

#: templates/registration/password_reset_email.txt:3
msgid "Please go to the following page and choose a new password:"
msgstr "Hãy đi đến trang sau và chọn một mật khẩu mới:"

#: templates/registration/password_reset_email.txt:7
msgid "Your username, in case you've forgotten:"
msgstr "Tên người dùng của bạn, trong trường hợp bạn quên:"

#: templates/registration/password_reset_email.txt:9
msgid "Thanks for using our site!"
msgstr "Cảm ơn đã sử dụng hệ thống của chúng tôi!"

#: templates/registration/password_reset_email.txt:11
#, python-format
msgid "The %(site_name)s team"
msgstr "Đội ngũ %(site_name)s"

#: templates/registration/password_reset_subject.txt:1
#, python-format
msgid "Password reset on %(site_name)s"
msgstr "Đặt lại mật khẩu tại %(site_name)s"

#: templates/registration/profile_creation.html:48
#: templates/registration/username_select.html:7
msgid "Continue >"
msgstr "Tiếp tục >"

#: templates/registration/registration_closed.html:3
msgid "Registration is currently closed. Please contact an administrator."
msgstr "Việc đăng ký hiện đã đóng. Vui lòng liên hệ với quản trị viên."

#: templates/registration/registration_complete.html:3
msgid ""
"You have successfully been registered. An email has been sent to the email "
"address you provided to confirm your registration."
msgstr ""
"Cảm ơn bạn đã đăng ký. Một email đã được gửi đến cho bạn để xác nhận đăng ký "
"của bạn."

#: templates/registration/registration_complete.html:4
msgid ""
"See you soon! If you have problems activating your account, feel free to "
"shoot us a message at: "
msgstr ""
"Nếu bạn có vấn đề với việc kích hoạt tài khoản, hãy liên hệ với chúng mình "
"qua: "

#: templates/registration/registration_form.html:143
#: templates/registration/registration_form.html:197
msgid "can be blank"
msgstr "có thể bỏ trống"

#: templates/registration/registration_form.html:156
msgid "please choose a popular email provider, e.g. gmail"
msgstr "hãy chọn một địa chỉ mail thông dụng, ví dụ như gmail"

#: templates/registration/registration_form.html:177
msgid "(again, for confirmation)"
msgstr "(xác nhận mật khẩu)"

#: templates/registration/registration_form.html:184
msgid "(select your closest major city)"
msgstr "(chọn thành phố gần bạn nhất)"

#: templates/registration/registration_form.html:189
msgid "pick from map"
msgstr "chọn từ bản đồ"

#: templates/registration/registration_form.html:194
msgid "Default language"
msgstr "Ngôn ngữ mặc định"

#: templates/registration/registration_form.html:197
#: templates/user/edit-profile.html:401
msgid "Affiliated organizations"
msgstr "Tổ chức đại diện"

#: templates/registration/registration_form.html:203
#: templates/user/edit-profile.html:328
msgid "Notify me about upcoming contests"
msgstr "Thông báo cho tôi về các kỳ thi sắp tới"

#: templates/registration/registration_form.html:217
msgid "By registering, you agree to our [Terms & Conditions][0]."
msgstr ""
"Với việc đăng ký tài khoản, bạn đã đồng ý với [Điều khoản & Điều kiện][0]."

#: templates/registration/registration_form.html:220
msgid "Register!"
msgstr "Đăng ký!"

#: templates/registration/totp_disable.html:31
msgid ""
"To protect your account, you must first authenticate before you can disable "
"Two Factor Authentication."
msgstr ""
"Để bảo vệ tài khoản của bạn, bạn cần xác thực trước khi bạn có thể vô hiệu "
"hóa 2FA."

#: templates/registration/totp_disable.html:38
#: templates/registration/two_factor_auth.html:79
msgid ""
"Enter the 6-digit code generated by your app or one of your 16-character "
"scratch codes:"
msgstr ""

#: templates/registration/totp_disable.html:41
msgid "Disable Two Factor Authentication"
msgstr ""

#: templates/registration/totp_enable.html:72
msgid "Scan this code with your authenticator app:"
msgstr "Quét mã này với ứng dụng xác thực của bạn:"

#: templates/registration/totp_enable.html:73
msgid "QR code"
msgstr "Mã QR"

#: templates/registration/totp_enable.html:74
msgid "Or enter this code manually:"
msgstr "Hoặc nhập mã này thủ công:"

#: templates/registration/totp_enable.html:85
msgid "Enter the 6-digit code generated by your app:"
msgstr "Nhập mã 6 chữ số sinh ra bởi ứng dụng của bạn:"

#: templates/registration/totp_enable.html:90
msgid "Refresh Two Factor Authentication"
msgstr "Tạo mới xác thực 2 yếu tố"

#: templates/registration/totp_enable.html:92
msgid "Enable Two Factor Authentication"
msgstr ""

#: templates/registration/totp_enable.html:98
#: templates/user/edit-profile.html:381
msgid "Below is a list of one-time use scratch codes."
msgstr ""

#: templates/registration/totp_enable.html:99
#: templates/user/edit-profile.html:382
msgid "These codes can only be used once and are for emergency use."
msgstr ""

#: templates/registration/totp_enable.html:100
#: templates/user/edit-profile.html:383
msgid ""
"You can use these codes to login to your account or disable two-factor "
"authentication."
msgstr ""
"Bạn có thể dùng các code này để đăng nhập vào tài khoản hoặc tắt tính năng "
"xác thực 2 bước"

#: templates/registration/totp_enable.html:101
msgid ""
"If you ever need more scratch codes, you can regenerate them on the edit "
"profile tab."
msgstr ""

#: templates/registration/totp_enable.html:102
#: templates/user/edit-profile.html:385
msgid "Please write these down and keep them in a secure location."
msgstr ""

#: templates/registration/totp_enable.html:103
msgid ""
"These codes will never be shown again after you enable two-factor "
"authentication."
msgstr ""

#: templates/registration/totp_enable.html:108
msgid "Important"
msgstr ""

#: templates/registration/totp_enable.html:109
#, python-format
msgid ""
"If you lose your authentication device and are unable to use your scratch "
"codes, %(site_name)s admins will NOT be able to recover your account. Please "
"keep your scratch codes safe!"
msgstr ""

#: templates/registration/two_factor_auth.html:33
#: templates/user/edit-profile.html:164
msgid "WebAuthn is not supported by your browser."
msgstr ""

#: templates/registration/two_factor_auth.html:54
#: templates/user/edit-profile.html:188
msgid "Failed to contact server."
msgstr ""

#: templates/registration/two_factor_auth.html:81
msgid "Enter one of your 16-character scratch codes:"
msgstr ""

#: templates/registration/two_factor_auth.html:89
msgid "Use security key"
msgstr ""

#: templates/registration/two_factor_auth.html:94
msgid "Use scratch code"
msgstr ""

#: templates/registration/two_factor_auth.html:98
msgid ""
"If you lost your authentication device and are unable to use your scratch "
"codes, feel free to shoot us a message at: "
msgstr ""
"Nếu bạn mất thiết bị xác thực và không thể sử dụng code, hãy liên hệ với "
"chúng mình qua: "

#: templates/status/judge-status-table.html:2
msgid "Judge"
msgstr "Máy chấm"

#: templates/status/judge-status-table.html:4
msgid "Online"
msgstr "Trực tuyến"

#: templates/status/judge-status-table.html:6
msgid "Uptime"
msgstr "Thời gian hoạt động"

#: templates/status/judge-status-table.html:7
msgid "Ping"
msgstr "Ping"

#: templates/status/judge-status-table.html:8
msgid "Load"
msgstr "Tốc độ"

#: templates/status/judge-status-table.html:34
#: templates/status/judge-status-table.html:41
#: templates/status/judge-status-table.html:48
#: templates/status/judge-status-table.html:59
msgid "N/A"
msgstr "Không có thông tin"

#: templates/status/judge-status-table.html:64
msgid "There are no judges available at this time."
msgstr "Không có máy chấm nào tại thời điểm này."

#: templates/status/language-list.html:36
msgid "Runtime Info"
msgstr "Thông tin trình chấm"

#: templates/status/oj-status.html:62
msgid "HH:mm:ss MMMM D, YYYY"
msgstr "HH:mm:ss D MMMM, YYYY"

#: templates/status/oj-status.html:73
msgid "Custom Range"
msgstr "Khoảng tuỳ chọn"

#: templates/status/oj-status.html:74
msgid "Apply"
msgstr "Chọn"

#: templates/status/oj-status.html:75
msgid "Cancel"
msgstr "Huỷ"

#: templates/status/oj-status.html:76 templates/user/user-about.html:15
msgid "From"
msgstr "Từ"

#: templates/status/oj-status.html:77
msgid "To"
msgstr "Đến"

#: templates/status/oj-status.html:80
msgid "Last Minute"
msgstr "Một phút qua"

#: templates/status/oj-status.html:81
msgid "Last Hour"
msgstr "Một giờ qua"

#: templates/status/oj-status.html:83
msgid "Yesterday"
msgstr "Hôm qua"

#: templates/status/oj-status.html:84
msgid "Last 7 Days"
msgstr "7 ngày qua"

#: templates/status/oj-status.html:85
msgid "Last 14 Days"
msgstr "14 ngày qua"

#: templates/status/oj-status.html:86
msgid "Last 30 Days"
msgstr "30 ngày qua"

#: templates/status/oj-status.html:87
msgid "Last 60 Days"
msgstr "60 ngày qua"

#: templates/status/oj-status.html:88
msgid "Last 90 Days"
msgstr "90 ngày qua"

#: templates/status/oj-status.html:121
msgid "Submissions by Day"
msgstr "Bài nộp theo ngày"

#: templates/status/oj-status.html:132
msgid "Submissions Result"
msgstr "Kết quả bài nộp"

#: templates/status/oj-status.html:147
msgid "Queue Time"
msgstr "Thời gian chờ"

#: templates/status/oj-status.html:157
msgid "Organization Submissions/New Problems by Day"
msgstr "Danh sách bài nộp/bài tập mới của tổ chức"

#: templates/status/status-tabs.html:4
msgid "Judges"
msgstr "Máy chấm"

#: templates/status/status-tabs.html:5 templates/tag/list.html:116
msgid "OJ"
msgstr ""

#: templates/status/status-tabs.html:7
msgid "Version Matrix"
msgstr "Phiên bản của trình chấm"

#: templates/submission/info-base.html:8
#, python-format
msgid "on judge %(name)s"
msgstr "ở máy chấm %(name)s"

#: templates/submission/internal-error-message.html:3
#, python-format
msgid ""
"An internal error occurred while grading, and the %(site_name)s "
"administrators have been notified."
msgstr ""
"Một lỗi hệ thống vừa xảy ra trong quá trình chấm bài. Admin %(site_name)s đã "
"được thông báo về lỗi này."

#: templates/submission/internal-error-message.html:5
msgid "In the meantime, try resubmitting in a few seconds."
msgstr "Bạn có thể thử nộp lại bài trong vài giây nữa"

#: templates/submission/internal-error-message.html:7
msgid "An internal error occurred while grading."
msgstr "Một lỗi hệ thống vừa xảy ra trong quá trình chấm bài."

#: templates/submission/internal-error-message.html:14
msgid "Error information"
msgstr "Thông tin về lỗi"

#: templates/submission/list.html:75
msgid "Filter by status..."
msgstr "Lọc theo trạng thái..."

#: templates/submission/list.html:82
msgid "Filter by language..."
msgstr "Lọc theo ngôn ngữ..."

#: templates/submission/list.html:313
msgid "Filter submissions"
msgstr "Lọc các bài nộp"

#: templates/submission/list.html:336
msgid "Organization"
msgstr "Tổ chức"

#: templates/submission/list.html:359
msgid "Total:"
msgstr "Tổng:"

#: templates/submission/list.html:369
msgid "You were disconnected. Refresh to show latest updates."
msgstr ""
"Bạn đã bị ngắt kết nối. Tải lại trang để hiển thị thông tin cập nhật mới "
"nhất."

#: templates/submission/row.html:44
#, python-format
msgid "Case #%(case)s"
msgstr "Trường hợp #%(case)s"

#: templates/submission/row.html:54
msgid "view"
msgstr "xem"

#: templates/submission/row.html:58
msgid "source"
msgstr "mã nguồn"

#: templates/submission/row.html:62
msgid "download"
msgstr "tải về"

#: templates/submission/row.html:68
msgid "rejudge"
msgstr "chấm lại"

#: templates/submission/row.html:73
msgid "This submission has been locked, and cannot be rejudged."
msgstr "Bài nộp này đã bị khoá, không thể chấm lại."

#: templates/submission/row.html:74
msgid "locked"
msgstr ""

#: templates/submission/row.html:81
msgid "diff"
msgstr ""

#: templates/submission/row.html:86
msgid "admin"
msgstr "quản trị"

#: templates/submission/source.html:66
msgid "View status"
msgstr "Xem kết quả"

#: templates/submission/source.html:67
msgid "View raw source"
msgstr "Xem mã nguồn thô"

#: templates/submission/source.html:69 templates/submission/status.html:76
msgid "Resubmit"
msgstr "Nộp lại"

#: templates/submission/status-testcases.html:4
msgid "Partial Accepted"
msgstr "Kết quả đúng một phần"

#: templates/submission/status-testcases.html:9
#, python-format
msgid "Batch #%(id)d"
msgstr ""

#: templates/submission/status-testcases.html:30
msgid "We are waiting for a suitable judge to process your submission..."
msgstr "Chúng tôi đang đợi một máy chấm phù hợp để chấm bài của bạn..."

#: templates/submission/status-testcases.html:32
msgid "Your submission is being processed..."
msgstr "Bài nộp của bạn đang được xử lý..."

#: templates/submission/status-testcases.html:34
msgid "Compilation Error"
msgstr "Biên dịch gặp lỗi"

#: templates/submission/status-testcases.html:38
msgid "Compilation Warnings"
msgstr "Các cảnh báo biên dịch"

#: templates/submission/status-testcases.html:43
msgid "Pretest Execution Results"
msgstr "Kết quả pretest"

#: templates/submission/status-testcases.html:45
msgid "Execution Results"
msgstr "Kết quả"

#: templates/submission/status-testcases.html:71
msgid ""
"Your submission is successfully stored. Currently, there are no tests "
"available, or this is an offline task, so please consider waiting for "
"further evaluation."
msgstr ""

#: templates/submission/status-testcases.html:100
#, python-format
msgid "Case #%(id)d:"
msgstr ""

#: templates/submission/status-testcases.html:102
#, python-format
msgid "Pretest #%(id)d:"
msgstr ""

#: templates/submission/status-testcases.html:104
#, python-format
msgid "Test case #%(id)d:"
msgstr ""

#: templates/submission/status-testcases.html:137
msgid "Answer:"
msgstr "Kết quả:"

#: templates/submission/status-testcases.html:141
msgid "Your output (clipped)"
msgstr "Output của bạn (đã được lược bỏ)"

#: templates/submission/status-testcases.html:149
msgid "Judge feedback"
msgstr "Phản hồi từ trình chấm"

#: templates/submission/status-testcases.html:167
msgid "Resources:"
msgstr "Tài nguyên:"

#: templates/submission/status-testcases.html:176
msgid "Maximum single-case runtime:"
msgstr "Thời gian chạy test lâu nhất:"

#: templates/submission/status-testcases.html:182
msgid "Final pretest score:"
msgstr "Điểm pretest:"

#: templates/submission/status-testcases.html:184
msgid "Final score:"
msgstr "Điểm cuối cùng:"

#: templates/submission/status-testcases.html:191
#: templates/submission/status-testcases.html:195
#, python-format
msgid "%(points)s/%(total)s points"
msgstr "%(points)s/%(total)s điểm"

#: templates/submission/status-testcases.html:200
msgid "Passing pretests does not guarantee a full score on system tests."
msgstr ""
"Đúng các pretest sẽ không đảm bảo được việc đúng toàn bộ test hệ thống."

#: templates/submission/status-testcases.html:203
msgid "Submission aborted!"
msgstr "Bài nộp đã bị huỷ!"

#: templates/submission/status.html:70
msgid "View source"
msgstr "Xem code"

#: templates/submission/status.html:73
msgid "Download"
msgstr "Tải về"

#: templates/submission/status.html:90
msgid "Diff this submission"
msgstr "So sánh bài nộp này"

#: templates/submission/status.html:106
msgid "Press Ctrl-Enter or Command-Enter to abort."
msgstr ""

#: templates/submission/status.html:108
msgid "Abort"
msgstr "Huỷ bỏ"

#: templates/submission/submission-list-tabs.html:6
msgid "Mine"
msgstr "Bài nộp của tôi"

#: templates/submission/submission-list-tabs.html:9
msgid "Best"
msgstr "Tốt nhất"

#: templates/submission/submission-list-tabs.html:12
#, python-format
msgid "%(user)s's"
msgstr "%(user)s's"

#: templates/tag/assign.html:39
msgid "Tags"
msgstr ""

#: templates/tag/assign.html:53
msgid "Assign"
msgstr "Thêm"

#: templates/tag/create.html:15
msgid "Creating new problem can take longer than usual!"
msgstr "Tạo bài tập có thể tốn thời gian!"

#: templates/tag/create.html:17
msgid ""
"Due to API requests and cache optimization, creating problem can take longer "
"than usual."
msgstr ""
"Vì API và vài thứ linh tinh nên việc tạo bài mới có thể tốn nhiều thời gian."

#: templates/tag/create.html:18
msgid ""
"If no problem is created after 2 to 3 minutes, please open a ticket, or "
"contact the admin for further information."
msgstr ""
"Nếu chờ quá lâu (2-3 phút), hãy nhấn vào nút tam giác ở góc phải trên để báo "
"lỗi, hoặc liên hệ với admin."

#: templates/tag/problem.html:78
msgid "Assign new tag"
msgstr "Thêm tag mới"

#: templates/tag/problem.html:100
msgid ""
"The problem tag might not be correct. Please feel free to leave a comment or "
"use the report button at the top right of the navigation bar."
msgstr ""
"Tag có thể không chính xác. Bạn có thể bình luận hoặc dùng nút báo lỗi ở góc "
"phải trên của thanh điều hướng."

#: templates/tag/search-form.html:11
msgid "Online judges"
msgstr ""

#: templates/tag/search-form.html:23
msgid "Clear search"
msgstr "Xóa tìm kiếm"

#: templates/tag/search-form.html:31
msgid "Filter by online judge..."
msgstr "Lọc theo online judge..."

#: templates/ticket/list.html:134 templates/ticket/ticket.html:295
msgid "Reopened: "
msgstr "Đã mở lại: "

#: templates/ticket/list.html:137 templates/ticket/ticket.html:296
msgid "Closed: "
msgstr "Đã đóng: "

#: templates/ticket/list.html:218
msgid "Use desktop notification"
msgstr "Dùng thông báo trên màn hình"

#: templates/ticket/list.html:224
msgid "Hide closed tickets"
msgstr "Ẩn ticket đã đóng"

#: templates/ticket/list.html:229
msgid "Show my tickets only"
msgstr "Chỉ hiện báo cáo của tôi"

#: templates/ticket/list.html:233
msgid "Filing user"
msgstr "Filing user"

#: templates/ticket/list.html:242 templates/ticket/ticket.html:397
msgid "Assignee"
msgid_plural "Assignees"
msgstr[0] "Người được phân công"

#: templates/ticket/list.html:264
msgid "Assignees"
msgstr "Phân công"

#: templates/ticket/message.html:11
#, python-brace-format
msgid "messaged on {time}"
msgstr "đã nhắn lúc {time}"

#: templates/ticket/message.html:11
#, python-brace-format
msgid "messaged {time}"
msgstr "đã nhắn {time}"

#: templates/ticket/new.html:51
msgid "Create!"
msgstr "Tạo!"

#: templates/ticket/new_problem.html:7
msgid "Thanks for opening a ticket!"
msgstr "Cám ơn bạn đã báo cáo!"

#: templates/ticket/new_problem.html:9
msgid ""
"Please keep in mind that this form is for reporting issues with a problem "
"statement, and not for asking for help. If you require assistance on solving "
"a problem, ask in the comments instead."
msgstr ""
"Xin lưu ý rằng biểu mẫu này dành cho việc báo cáo các vấn đề của bài, và "
"không dành cho việc hỏi bài. Nếu bạn cần hỗ trợ về việc giải bài, hãy hỏi "
"trong phần bình luận."

#: templates/ticket/ticket.html:390
msgid "Associated object"
msgstr "Đối tượng"

#: templates/ticket/ticket.html:407
msgid "No one is assigned."
msgstr "Chưa có ai được phân công"

#: templates/ticket/ticket.html:414
msgid "Assignee notes"
msgstr "Ghi chú"

#: templates/ticket/ticket.html:421 templates/widgets/select_all.html:4
msgid "Nothing here."
msgstr "Không có gì ở đây."

#: templates/ticket/ticket.html:428
msgid "Upvote"
msgstr ""

#: templates/ticket/ticket.html:430
msgid "Undo vote"
msgstr ""

#: templates/ticket/ticket.html:434
msgid "Close ticket"
msgstr "Đóng vấn đề"

#: templates/ticket/ticket.html:436
msgid "Reopen ticket"
msgstr "Mở lại vấn đề"

#: templates/user/base-users.html:14 templates/user/base-users.html:71
#: templates/user/contrib-list.html:14
msgid "Search by handle..."
msgstr "Tìm kiếm bằng username"

#: templates/user/contrib-table.html:5
msgid "Contribution points"
msgstr "Đóng góp"

#: templates/user/edit-profile.html:107
msgid ""
"The administrators for this site require all the staff to have Two-factor "
"Authentication enabled, so it may not be disabled at this time."
msgstr ""

#: templates/user/edit-profile.html:112
msgid "Are you sure you want to generate or regenerate your API token?"
msgstr "Bạn có chắc muốn tạo mới / tạo lại API token?"

#: templates/user/edit-profile.html:113
msgid "This will invalidate any previous API tokens."
msgstr "Việc này sẽ làm mọi API token trước trở nên không hợp lệ."

#: templates/user/edit-profile.html:114
msgid ""
"It also allows access to your account without Two-factor Authentication."
msgstr ""
"Việc này sẽ khiến tài khoản của bạn có thể truy cập mà không cần xác thực 2 "
"bước."

#: templates/user/edit-profile.html:115
msgid "You will not be able to view your API token after you leave this page!"
msgstr "Bạn sẽ không thể xem API token nếu thoát trang này"

#: templates/user/edit-profile.html:116 templates/user/edit-profile.html:210
msgid "Generating..."
msgstr "Đang tạo..."

#: templates/user/edit-profile.html:124 templates/user/edit-profile.html:246
#: templates/user/edit-profile.html:373
msgid "Regenerate"
msgstr "Tạo lại"

#: templates/user/edit-profile.html:130
msgid "Remove"
msgstr "Xoá"

#: templates/user/edit-profile.html:140
msgid "Are you sure you want to remove your API token?"
msgstr "Bạn có chắc muốn xoá API token?"

#: templates/user/edit-profile.html:147 templates/user/edit-profile.html:377
msgid "Generate"
msgstr "Tạo"

#: templates/user/edit-profile.html:193
msgid "Are you sure you want to delete this security key?"
msgstr "Bạn có chắc muốn xoá khoá bảo mật này?"

#: templates/user/edit-profile.html:207
msgid ""
"Are you sure you want to generate or regenerate a new set of scratch codes?"
msgstr ""

#: templates/user/edit-profile.html:208
msgid "This will invalidate any previous scratch codes you have."
msgstr ""

#: templates/user/edit-profile.html:209 templates/user/edit-profile.html:386
msgid ""
"You will not be able to view your scratch codes after you leave this page!"
msgstr ""

#: templates/user/edit-profile.html:282
msgid "Display badge"
msgstr "Huy hiệu hiển thị"

#: templates/user/edit-profile.html:296
msgid "Self-description"
msgstr "Tự giới thiệu"

#: templates/user/edit-profile.html:304
msgid "Select your closest major city"
msgstr "Chọn thành phố của bạn"

#: templates/user/edit-profile.html:313
msgid "Editor theme"
msgstr "Giao diện khung code"

#: templates/user/edit-profile.html:318
msgid "Math engine"
msgstr ""

#: templates/user/edit-profile.html:339 templates/user/edit-profile.html:341
msgid "Change your avatar"
msgstr "Đổi ảnh đại diện của bạn"

#: templates/user/edit-profile.html:346
msgid "Change your password"
msgstr "Đổi mật khẩu của bạn"

#: templates/user/edit-profile.html:359
msgid "Two-factor Authentication is enabled"
msgstr "Xác thực 2 yếu tố đã bật"

#: templates/user/edit-profile.html:362 templates/user/edit-profile.html:365
msgid "Disable"
msgstr "Tắt"

#: templates/user/edit-profile.html:367
msgid "Refresh"
msgstr ""

#: templates/user/edit-profile.html:370
msgid "Scratch Codes:"
msgstr ""

#: templates/user/edit-profile.html:374
msgid "Hidden"
msgstr "Ẩn"

#: templates/user/edit-profile.html:384
msgid "If you ever need more scratch codes, you can regenerate them here."
msgstr ""

#: templates/user/edit-profile.html:392
msgid "Two-factor Authentication is disabled"
msgstr "Xác thực 2 yếu tố đã tắt"

#: templates/user/edit-profile.html:393
msgid "Enable"
msgstr "Bật"

#: templates/user/edit-profile.html:413
msgid "Security keys"
msgstr "Khoá bảo mật"

#: templates/user/edit-profile.html:430
msgid "Enter a name for this key"
msgstr "Đặt tên cho khoá này"

#: templates/user/edit-profile.html:431
msgid "Add"
msgstr "Thêm"

#: templates/user/edit-profile.html:440
msgid "Update profile"
msgstr "Cập nhật"

#: templates/user/pp-row.html:25
#, python-format
msgid "weighted %(percent)s (%(pp)spp)"
msgstr ""

#: templates/user/prepare-data.html:79
msgid "We are currently preparing your data."
msgstr ""

#: templates/user/prepare-data.html:87
msgid "Once your data is ready, you will find a download link on this page."
msgstr ""

#: templates/user/user-about.html:26
msgid "Admin Notes"
msgstr ""

#: templates/user/user-about.html:41
msgid "You have not shared any information."
msgstr "Bạn chưa cung cấp thông tin về bản thân."

#: templates/user/user-about.html:43
msgid "This user has not shared any information."
msgstr "Người dùng không chia sẻ thông tin."

#: templates/user/user-about.html:49
msgid "Badges & Awards"
msgstr "Huy hiệu"

#: templates/user/user-about.html:56
msgid "This user has not earned any badges or awards."
msgstr "Người dùng này không có huy hiệu nào."

#: templates/user/user-about.html:70
msgid "Sun"
msgstr "CN"

#: templates/user/user-about.html:75
msgid "Mon"
msgstr "T2"

#: templates/user/user-about.html:80
msgid "Tues"
msgstr "T3"

#: templates/user/user-about.html:85
msgid "Wed"
msgstr "T4"

#: templates/user/user-about.html:90
msgid "Thurs"
msgstr "T5"

#: templates/user/user-about.html:95
msgid "Fri"
msgstr "T6"

#: templates/user/user-about.html:100
msgid "Sat"
msgstr "T7"

#: templates/user/user-about.html:109
msgid "Less"
msgstr "Ít"

#: templates/user/user-about.html:115
msgid "More"
msgstr "Nhiều"

#: templates/user/user-about.html:123
msgid "Rating history"
msgstr "Lịch sử rating"

#: templates/user/user-about.html:194
msgid "past year"
msgstr "năm vừa qua"

#: templates/user/user-about.html:211
msgid "#(cnt)d total submission"
msgstr "Số lượng bài nộp: #(cnt)d"

#: templates/user/user-about.html:211
msgid "#(cnt)d total submissions"
msgstr "Số lượng bài nộp: #(cnt)d"

#: templates/user/user-about.html:216
msgid "#(cnt)d submission in the last year"
msgstr "Số bài nộp trong năm vừa qua: #(cnt)d"

#: templates/user/user-about.html:216
msgid "#(cnt)d submissions in the last year"
msgstr "Số bài nộp trong năm vừa qua: #(cnt)d"

#: templates/user/user-about.html:221
msgid "#(cnt)d submission in #(year)d"
msgstr "Số bài nộp trong năm #(year)d: #(cnt)d"

#: templates/user/user-about.html:221
msgid "#(cnt)d submissions in #(year)d"
msgstr "Số bài nộp trong năm #(year)d: #(cnt)d"

#: templates/user/user-about.html:239
msgid "#(cnt)d submission on #(date)s"
msgstr "#(date)s: #(cnt)d bài"

#: templates/user/user-about.html:239
msgid "#(cnt)d submissions on #(date)s"
msgstr "#(date)s: #(cnt)d bài"

#: templates/user/user-base.html:42
msgid "Problems solved:"
msgstr "Số bài đã giải:"

#: templates/user/user-base.html:46
msgid "Rank by points:"
msgstr "Hạng điểm:"

#: templates/user/user-base.html:49
msgid "Total points:"
msgstr "Tổng điểm:"

#: templates/user/user-base.html:55
msgid "Contribution points:"
msgstr "Đóng góp:"

#: templates/user/user-base.html:69
#, python-format
msgid "%(counter)s contest written"
msgid_plural "%(counter)s contests written"
msgstr[0] "Đã tham gia %(counter)s kỳ thi"

#: templates/user/user-base.html:76
msgid "Rank by rating:"
msgstr "Hạng rating:"

#: templates/user/user-base.html:78
msgid "Rating:"
msgstr ""

#: templates/user/user-base.html:79
msgid "Min. rating:"
msgstr ""

#: templates/user/user-base.html:80
msgid "Max rating:"
msgstr ""

#: templates/user/user-problems.html:37
msgid "Points breakdown"
msgstr "Phân tích điểm"

#: templates/user/user-problems.html:43
msgid "Load more..."
msgstr "Xem thêm..."

#: templates/user/user-problems.html:47
msgid "This user has not yet solved any problems."
msgstr "Người dùng này chưa giải bài tập nào."

#: templates/user/user-problems.html:53
msgid "Authored problems"
msgstr "Tác giả của các bài"

#: templates/user/user-problems.html:85
msgid "Hide problems I've solved"
msgstr "Ẩn các bài tôi đã giải được"

#: templates/user/user-problems.html:95
#, python-format
msgid "%(points).1f points"
msgstr ""

#: templates/user/user-problems.html:112
#, python-format
msgid "%(points)s / %(total)s"
msgstr ""

#: templates/user/user-tabs.html:5
msgid "Create new blog post"
msgstr "Tạo blog mới"

#: templates/user/user-tabs.html:16
msgid "Impersonate"
msgstr "Mạo danh"

#: templates/user/user-tabs.html:17
msgid "Ban this user"
msgstr "Ban người dùng này"

#: templates/user/user-tabs.html:20
msgid "Admin User"
msgstr ""

#: templates/user/user-tabs.html:23
msgid "Admin Profile"
msgstr ""

#: templates/user/users-table.html:23
msgid "Problems count"
msgstr "Số bài"

#: templates/widgets/select_all.html:8
msgid "Check all"
msgstr "Chọn tất cả"

#~ msgid "There is **%(count)s** problem in this contest."
#~ msgid_plural "There are **%(count)s** problems in this contest."
#~ msgstr[0] "Có **%(count)s** bài tập trong kỳ thi này."

#~ msgid "on %(time)s"
#~ msgstr "vào lúc %(time)s"

#~ msgid "You cannot change your password."
#~ msgstr "Bạn không thể thay đổi mật khẩu."

#~ msgid "N j, Y, G:i"
#~ msgstr "j, M, Y, G:i"

#~ msgid "Contest has not ended"
#~ msgstr "Kỳ thi chưa kết thúc"

#~ msgid "%s spectating in %s"
#~ msgstr "%s spectating trong %s"

#~ msgid "%s in %s, v%d"
#~ msgstr "%s trong %s, v%d"

#~ msgid "%s in %s"
#~ msgstr "%s trong %s"

#~ msgid "Page %s of %s"
#~ msgstr "Trang %s /%s"

#~ msgid "%s's participation in %s"
#~ msgstr "%s tham gia vào %s"

#~ msgid "AC Rate"
#~ msgstr "Tỷ lệ AC"

#~ msgid "You cannot create blog post."
#~ msgstr "Bạn không thể tạo blog."

#~ msgid "1st virtual participation of this user"
#~ msgstr "Lần tham gia ảo đầu tiên của người dùng"

#~ msgid "2nd virtual participation of this user"
#~ msgstr "Lần tham gia ảo thứ 2 của người dùng"

#~ msgid "Personal Info"
#~ msgstr "Thông tin chi tiết"

#~ msgid "Already in contest"
#~ msgstr "Đã trong kỳ thi"

#~ msgid "You are already in a contest: \"%s\"."
#~ msgstr "Bạn đang ở một kỳ thi: \"%s\"."

#~ msgid "Add new problem"
#~ msgstr "Thêm bài"

#~ msgid "<a href=\"{1}\">{0}</a> Blog Post"
#~ msgstr "<a href=\"{1}\">{0}</a> blog"

#, fuzzy
#~| msgid "#(cnt)d submission in #(year)d"
#~ msgid "#(cnt)d submission in (year)d"
#~ msgstr "Số bài nộp trong năm (year)d: #(cnt)d"

#~ msgid "%s Members"
#~ msgstr "%s thành viên"

#~ msgid "Problems list of %s"
#~ msgstr "Danh sách bài của %s"

#~ msgid "Problems list of"
#~ msgstr "Danh sách bài của"

#~ msgid "Contests list of %s"
#~ msgstr "Danh sách kỳ thi của %s"

#~ msgid "Contests list of"
#~ msgstr "Danh sách kỳ thi của"

#~ msgid "Create Problem"
#~ msgstr "Tạo bài tập mới"

#~ msgid "Create Contest"
#~ msgstr "Tạo kỳ thi mới"

#~ msgid "View members"
#~ msgstr "Xem các thành viên"

#~ msgid "Disallowed problems"
#~ msgstr "Bài không được cho phép"

#~ msgid "These problems are NOT allowed to be submitted in this language"
#~ msgstr "Đề này KHÔNG được cho phép nộp bằng ngôn ngữ này"

#~ msgid "volatility"
#~ msgstr "volative"

#~ msgid "Volatility:"
#~ msgstr "Độ biến động:"

#~ msgid ""
#~ "This image will appear in link sharing embeds. For example: Facebook, etc"
#~ msgstr "Hình ảnh hiển thị khi chia sẻ link kỳ thi. Ví dụ: Facebook, v.v."

#~ msgid "Click here to set tests points"
#~ msgstr "Nhấn nút này để chỉnh điểm của test"

#~ msgid "Has pretest?"
#~ msgstr "Có pretest?"

#~ msgid "These problems are included in this group of problems"
#~ msgstr "Các bài này đã được bao gồm trong nhóm"

#~ msgid "These problems are included in this type of problems"
#~ msgstr "Các bài đã chọn đã được bao gồm trong loại bài này"

#~ msgid "Language statistics"
#~ msgstr "Thống kê theo ngôn ngữ"

#~ msgid "Submission Statistics"
#~ msgstr "Thống kê bài nộp"

#~ msgid "AC Submissions by Language"
#~ msgstr "Các bài nộp đã AC theo ngôn ngữ"

#~ msgid "Submissions in last 30 days"
#~ msgstr "Các bài nộp trong vòng 30 ngày gần đây"<|MERGE_RESOLUTION|>--- conflicted
+++ resolved
@@ -4924,11 +4924,7 @@
 
 #: templates/contest/contest.html:66
 #, python-format
-<<<<<<< HEAD
-msgid "Contest ends in %(countdown)s "
-=======
 msgid "Contest ends in %(countdown)s."
->>>>>>> 2803281c
 msgstr "Kỳ thi sẽ kết thúc sau %(countdown)s."
 
 #: templates/contest/contest.html:72 templates/contest/contest.html:74
