--- conflicted
+++ resolved
@@ -730,11 +730,8 @@
         problem.ac_rate = 0
         problem.user_count = 0
         problem.code = form.cleaned_data['code']
-<<<<<<< HEAD
-        problem.date = datetime.now()
-=======
         problem.date = timezone.now()
->>>>>>> 1c4b3440
+
         with revisions.create_revision(atomic=True):
             problem.save()
             problem.authors.add(self.request.profile)
@@ -800,12 +797,8 @@
     def form_valid(self, form):
         self.object = problem = form.save()
         problem.suggester = self.request.user.profile
-<<<<<<< HEAD
         problem.allowed_languages.set(Language.objects.all())
-        problem.date = datetime.now()
-=======
         problem.allowed_languages.set(Language.objects.filter(include_in_problem=True))
->>>>>>> 1c4b3440
         problem.partial = True
         problem.date = timezone.now()
         result = self.save_statement(form, problem)
