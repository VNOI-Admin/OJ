from django.conf import settings
from django.core.exceptions import PermissionDenied
from django.db import transaction
from django.db.models import Count, Max
from django.http import Http404, HttpResponseRedirect
from django.urls import reverse
from django.utils import timezone
from django.utils.translation import gettext as _
from django.views.generic import CreateView, ListView, UpdateView
from reversion import revisions

from judge.comments import CommentedDetailView
from judge.forms import BlogPostForm
from judge.models import BlogPost, Comment, Contest, Language, Problem, Profile, Submission, \
    Ticket
from judge.utils.cachedict import CacheDict
from judge.utils.diggpaginator import DiggPaginator
from judge.utils.problems import user_completed_ids
from judge.utils.tickets import filter_visible_tickets
from judge.utils.views import TitleMixin


class BlogPostMixin(object):
    model = BlogPost
    pk_url_kwarg = 'id'
    slug_url_kwarg = 'slug'

    def get_object(self, queryset=None):
        post = super(BlogPostMixin, self).get_object(queryset)
        if not post.is_editable_by(self.request.user):
            raise PermissionDenied()
        return post


class PostListBase(ListView):
    model = BlogPost
    paginate_by = 10
    context_object_name = 'posts'
    title = None

    def get_paginator(self, queryset, per_page, orphans=0,
                      allow_empty_first_page=True, **kwargs):
        return DiggPaginator(queryset, per_page, body=6, padding=2,
                             orphans=orphans, allow_empty_first_page=allow_empty_first_page, **kwargs)

    def get_queryset(self):
        return (BlogPost.objects.filter(visible=True, publish_on__lte=timezone.now())
                .order_by('-sticky', '-publish_on').prefetch_related('authors__user'))

    def get_context_data(self, **kwargs):
        context = super(PostListBase, self).get_context_data(**kwargs)
        context['first_page_href'] = None
        context['title'] = self.title or _('Page %d of Posts') % context['page_obj'].number
        context['post_comment_counts'] = {
            int(page[2:]): count for page, count in
            Comment.objects
                   .filter(page__in=['b:%d' % post.id for post in context['posts']], hidden=False)
                   .values_list('page').annotate(count=Count('page')).order_by()
        }
        return context


class PostList(PostListBase):
    template_name = 'blog/list.html'

    def get_queryset(self):
        queryset = super(PostList, self).get_queryset()
        queryset = queryset.filter(global_post=True)
        return queryset

    def get_context_data(self, **kwargs):
        context = super(PostList, self).get_context_data(**kwargs)
        context['first_page_href'] = reverse('home')
        context['page_prefix'] = reverse('blog_post_list')
        context['comments'] = Comment.most_recent(self.request.user, 10)
        context['new_problems'] = Problem.get_public_problems() \
                                         .order_by('-date', 'code')[:settings.DMOJ_BLOG_NEW_PROBLEM_COUNT]
        context['page_titles'] = CacheDict(lambda page: Comment.get_page_title(page))

        context['user_count'] = Profile.objects.count
        context['problem_count'] = Problem.get_public_problems().count
        context['submission_count'] = lambda: Submission.objects.aggregate(max_id=Max('id'))['max_id'] or 0
        context['language_count'] = Language.objects.count

        now = timezone.now()

        # Dashboard stuff
        if self.request.user.is_authenticated:
            user = self.request.profile
            context['recently_attempted_problems'] = (Submission.objects.filter(user=user)
                                                      .exclude(problem__in=user_completed_ids(user))
                                                      .values_list('problem__code', 'problem__name', 'problem__points')
                                                      .annotate(points=Max('points'), latest=Max('date'))
                                                      .order_by('-latest')
                                                      [:settings.DMOJ_BLOG_RECENTLY_ATTEMPTED_PROBLEMS_COUNT])

        visible_contests = Contest.get_visible_contests(self.request.user).filter(is_visible=True) \
                                  .order_by('start_time')

        context['current_contests'] = visible_contests.filter(start_time__lte=now, end_time__gt=now)
        context['future_contests'] = visible_contests.filter(start_time__gt=now)

        context['top_pp_users'] = self.get_top_pp_users()
        context['top_contrib'] = self.get_top_contributors()

        if self.request.user.is_authenticated:
            context['own_open_tickets'] = (
                Ticket.objects.filter(user=self.request.profile, is_open=True).order_by('-id')
                              .prefetch_related('linked_item').select_related('user__user')
            )
        else:
            context['own_open_tickets'] = []

        # Superusers better be staffs, not the spell-casting kind either.
        if self.request.user.is_staff:
            tickets = (Ticket.objects.order_by('-id').filter(is_open=True).prefetch_related('linked_item')
                             .select_related('user__user'))
            context['open_tickets'] = filter_visible_tickets(tickets, self.request.user)[:10]
        else:
            context['open_tickets'] = []
        return context

    def get_top_pp_users(self):
        return (Profile.objects.order_by('-performance_points')
                .filter(performance_points__gt=0, is_unlisted=False)
                .only('user', 'performance_points', 'display_rank', 'rating')
                .select_related('user')
                [:settings.VNOJ_HOMEPAGE_TOP_USERS_COUNT])

    def get_top_contributors(self):
        return (Profile.objects.order_by('-contribution_points')
                .filter(contribution_points__gt=0, is_unlisted=False)
                .only('user', 'contribution_points', 'display_rank', 'rating')
                .select_related('user')
                [:settings.VNOJ_HOMEPAGE_TOP_USERS_COUNT])


class PostView(TitleMixin, CommentedDetailView):
    model = BlogPost
    pk_url_kwarg = 'id'
    context_object_name = 'post'
    template_name = 'blog/content.html'

    def get_title(self):
        return self.object.title

    def get_comment_page(self):
        return 'b:%s' % self.object.id

    def get_context_data(self, **kwargs):
        context = super(PostView, self).get_context_data(**kwargs)
        context['og_image'] = self.object.og_image
        return context

    def get_object(self, queryset=None):
        post = super(PostView, self).get_object(queryset)
        if not post.can_see(self.request.user):
            raise Http404()
        return post


class BlogPostCreate(TitleMixin, CreateView):
    template_name = 'blog/edit.html'
    model = BlogPost
    form_class = BlogPostForm

    def get_title(self):
        return _('Creating new blog post')

    def get_content_title(self):
        return _('Creating new blog post')

    def form_valid(self, form):
<<<<<<< HEAD
        with transaction.atomic():
            self.object = post = form.save(commit=False)
            post.slug = self.request.user.username.lower()
            post.save()  # Presave to initialize the object id before using Many-to-Many relationship.
            post.authors.add(self.request.user.profile)
            post.save()
=======
        with revisions.create_revision(atomic=True):
            self.get_object = post = form.save()
            post.publish_on = timezone.now()
            post.authors.add(self.request.user.profile)
            post.save()

            revisions.set_comment(_('Created on site'))
            revisions.set_user(self.request.user)

>>>>>>> 527ed435
        return HttpResponseRedirect(post.get_absolute_url())


class BlogPostEdit(BlogPostMixin, TitleMixin, UpdateView):
    template_name = 'blog/edit.html'
    model = BlogPost
    form_class = BlogPostForm

    def get_title(self):
        return _('Updating blog post')

    def get_content_title(self):
        return _('Updating blog post')

    def get_context_data(self, **kwargs):
        context = super().get_context_data(**kwargs)
        context['edit'] = True
        return context

    def form_valid(self, form):
        with revisions.create_revision(atomic=True):
            revisions.set_comment(_('Edited from site'))
            revisions.set_user(self.request.user)
            return super(BlogPostEdit, self).form_valid(form)<|MERGE_RESOLUTION|>--- conflicted
+++ resolved
@@ -171,14 +171,6 @@
         return _('Creating new blog post')
 
     def form_valid(self, form):
-<<<<<<< HEAD
-        with transaction.atomic():
-            self.object = post = form.save(commit=False)
-            post.slug = self.request.user.username.lower()
-            post.save()  # Presave to initialize the object id before using Many-to-Many relationship.
-            post.authors.add(self.request.user.profile)
-            post.save()
-=======
         with revisions.create_revision(atomic=True):
             self.get_object = post = form.save()
             post.publish_on = timezone.now()
@@ -188,7 +180,6 @@
             revisions.set_comment(_('Created on site'))
             revisions.set_user(self.request.user)
 
->>>>>>> 527ed435
         return HttpResponseRedirect(post.get_absolute_url())
 
 
