import json
from operator import attrgetter, itemgetter

import pyotp
import webauthn
from django import forms
from django.conf import settings
from django.contrib.auth.forms import AuthenticationForm
from django.contrib.auth.models import User
from django.core.exceptions import ValidationError
from django.core.validators import FileExtensionValidator, RegexValidator
from django.db.models import Q
from django.forms import BooleanField, CharField, ChoiceField, DateInput, Form, ModelForm, MultipleChoiceField, \
    inlineformset_factory
from django.forms.widgets import DateTimeInput
<<<<<<< HEAD
from django.urls import reverse, reverse_lazy
=======
from django.template.defaultfilters import filesizeformat
from django.urls import reverse_lazy
>>>>>>> 4f51415f
from django.utils.translation import gettext_lazy as _

from django_ace import AceWidget
from judge.models import Contest, ContestProblem, Language, Organization, Problem, Profile, Solution, Submission, \
    Tag, WebAuthnCredential
from judge.utils.subscription import newsletter_id
from judge.widgets import HeavyPreviewPageDownWidget, HeavySelect2MultipleWidget, HeavySelect2Widget, MartorWidget, \
    Select2MultipleWidget, Select2Widget

TOTP_CODE_LENGTH = 6

two_factor_validators_by_length = {
    TOTP_CODE_LENGTH: {
        'regex_validator': RegexValidator(
            f'^[0-9]{{{TOTP_CODE_LENGTH}}}$',
            _(f'Two-factor authentication tokens must be {TOTP_CODE_LENGTH} decimal digits.'),
        ),
        'verify': lambda code, profile: not profile.check_totp_code(code),
        'err': _('Invalid two-factor authentication token.'),
    },
    16: {
        'regex_validator': RegexValidator('^[A-Z0-9]{16}$', _('Scratch codes must be 16 base32 characters.')),
        'verify': lambda code, profile: code not in json.loads(profile.scratch_codes),
        'err': _('Invalid scratch code.'),
    },
}


def fix_unicode(string, unsafe=tuple('\u202a\u202b\u202d\u202e')):
    return string + (sum(k in unsafe for k in string) - string.count('\u202c')) * '\u202c'


class ProfileForm(ModelForm):
    if newsletter_id is not None:
        newsletter = forms.BooleanField(label=_('Subscribe to contest updates'), initial=False, required=False)
    test_site = forms.BooleanField(label=_('Enable experimental features'), initial=False, required=False)

    class Meta:
        model = Profile
        fields = ['about', 'organizations', 'timezone', 'language', 'ace_theme', 'user_script']
        widgets = {
            'user_script': AceWidget(theme='github'),
            'timezone': Select2Widget(attrs={'style': 'width:200px'}),
            'language': Select2Widget(attrs={'style': 'width:200px'}),
            'ace_theme': Select2Widget(attrs={'style': 'width:200px'}),
        }

        has_math_config = bool(settings.MATHOID_URL)
        if has_math_config:
            fields.append('math_engine')
            widgets['math_engine'] = Select2Widget(attrs={'style': 'width:200px'})

        if HeavyPreviewPageDownWidget is not None:
            widgets['about'] = HeavyPreviewPageDownWidget(
                preview=reverse_lazy('profile_preview'),
                attrs={'style': 'max-width:700px;min-width:700px;width:700px'},
            )

    def clean_about(self):
        if 'about' in self.changed_data and not self.instance.has_any_solves:
            raise ValidationError(_('You must solve at least one problem before you can update your profile.'))
        return self.cleaned_data['about']

    def clean(self):
        organizations = self.cleaned_data.get('organizations') or []
        max_orgs = settings.DMOJ_USER_MAX_ORGANIZATION_COUNT

        if sum(org.is_open for org in organizations) > max_orgs:
            raise ValidationError(
                _('You may not be part of more than {count} public organizations.').format(count=max_orgs))

        return self.cleaned_data

    def __init__(self, *args, **kwargs):
        user = kwargs.pop('user', None)
        super(ProfileForm, self).__init__(*args, **kwargs)
        if not user.has_perm('judge.edit_all_organization'):
            self.fields['organizations'].queryset = Organization.objects.filter(
                Q(is_open=True) | Q(id__in=user.profile.organizations.all()),
            )
        if not self.fields['organizations'].queryset:
            self.fields.pop('organizations')


class UserForm(ModelForm):
    class Meta:
        model = User
        fields = ['first_name']


class ProposeProblemSolutionForm(ModelForm):
    class Meta:
        model = Solution
        fields = ('is_public', 'publish_on', 'authors', 'content')
        widgets = {
            'authors': HeavySelect2MultipleWidget(data_view='profile_select2', attrs={'style': 'width: 100%'}),
            'content': MartorWidget(attrs={'data-markdownfy-url': reverse_lazy('solution_preview')}),
            'publish_on': DateInput(attrs={'type': 'date'}),
        }


class ProblemEditForm(ModelForm):
    statement_file = forms.FileField(
        required=False,
        validators=[FileExtensionValidator(allowed_extensions=settings.PDF_STATEMENT_SAFE_EXTS)],
        help_text=_('Maximum file size is %s.') % filesizeformat(settings.PDF_STATEMENT_MAX_FILE_SIZE),
        widget=forms.FileInput(attrs={'accept': 'application/pdf'}),
    )
    required_css_class = 'required'

    def clean(self):
        self.check_file()
        return self.cleaned_data

    def check_file(self):
        content = self.files.get('statement_file', None)
        if content is not None and content.size > settings.PDF_STATEMENT_MAX_FILE_SIZE:
            raise forms.ValidationError(_("File size is too big! Maximum file size is %s") %
                                        filesizeformat(settings.PDF_STATEMENT_MAX_FILE_SIZE))
        return content

    class Meta:
        model = Problem
        fields = ['code', 'name', 'time_limit', 'memory_limit', 'points', 'statement_file', 'source', 'types', 'group',
                  'description']
        widgets = {
            'types': Select2MultipleWidget,
            'group': Select2Widget,
            'description': MartorWidget(attrs={'data-markdownfy-url': reverse_lazy('problem_preview')}),
        }
        help_texts = {
            'code': _('Problem code, e.g: voi19_post'),
            'name': _('The full name of the problem, '
                      'as shown in the problem list. For example: VOI19 - A cong B'),
            'points': _('Points awarded for problem completion. From 0 to 2. '
                        'You can approximate: 0.5 is as hard as Problem 1 of VOI; 1 = Problem 2 of VOI; '
                        '1.5 = Problem 3 of VOI.'),
        }


class ProposeProblemSolutionFormSet(inlineformset_factory(Problem, Solution, form=ProposeProblemSolutionForm)):
    pass


class DownloadDataForm(Form):
    comment_download = BooleanField(required=False, label=_('Download comments?'))
    submission_download = BooleanField(required=False, label=_('Download submissions?'))
    submission_problem_glob = CharField(initial='*', label=_('Filter by problem code glob:'), max_length=100)
    submission_results = MultipleChoiceField(
        required=False,
        widget=Select2MultipleWidget(
            attrs={'style': 'width: 260px', 'data-placeholder': _('Leave empty to include all submissions')},
        ),
        choices=sorted(map(itemgetter(0, 0), Submission.RESULT)),
        label=_('Filter by result:'),
    )

    def clean(self):
        can_download = ('comment_download', 'submission_download')
        if not any(self.cleaned_data[v] for v in can_download):
            raise ValidationError(_('Please select at least one thing to download.'))
        return self.cleaned_data

    def clean_submission_problem_glob(self):
        if not self.cleaned_data['submission_download']:
            return '*'
        return self.cleaned_data['submission_problem_glob']

    def clean_submission_result(self):
        if not self.cleaned_data['submission_download']:
            return ()
        return self.cleaned_data['submission_result']


class ProblemSubmitForm(ModelForm):
    source = CharField(max_length=65536, widget=AceWidget(theme='twilight', no_ace_media=True))
    judge = ChoiceField(choices=(), widget=forms.HiddenInput(), required=False)

    def __init__(self, *args, judge_choices=(), **kwargs):
        super(ProblemSubmitForm, self).__init__(*args, **kwargs)
        self.fields['language'].empty_label = None
        self.fields['language'].label_from_instance = attrgetter('display_name')
        self.fields['language'].queryset = Language.objects.filter(judges__online=True).distinct()

        if judge_choices:
            self.fields['judge'].widget = Select2Widget(
                attrs={'style': 'width: 150px', 'data-placeholder': _('Any judge')},
            )
            self.fields['judge'].choices = judge_choices

    class Meta:
        model = Submission
        fields = ['language']


class TagProblemCreateForm(Form):
    problem_url = forms.URLField(max_length=200,
                                 label=_('Problem URL'),
                                 help_text=_('Full URL to the problem, '
                                             'e.g. https://oj.vnoi.info/problem/post'),
                                 widget=forms.TextInput(attrs={'style': 'width:100%'}))

    def __init__(self, problem_url=None, *args, **kwargs):
        super(TagProblemCreateForm, self).__init__(*args, **kwargs)
        if problem_url is not None:
            self.fields['problem_url'].required = True
            self.fields['problem_url'].initial = problem_url


class TagProblemAssignForm(Form):
    def get_choices():
        return list(map(attrgetter('code', 'name'), Tag.objects.all()))

    tags = MultipleChoiceField(
        required=True,
        choices=get_choices,
    )


class EditOrganizationForm(ModelForm):
    class Meta:
        model = Organization
        fields = ['name', 'is_open', 'about', 'logo_override_image', 'admins']
        widgets = {'admins': Select2MultipleWidget(attrs={'style': 'width: 200px'})}
        if HeavyPreviewPageDownWidget is not None:
            widgets['about'] = HeavyPreviewPageDownWidget(preview=reverse_lazy('organization_preview'))


class CustomAuthenticationForm(AuthenticationForm):
    def __init__(self, *args, **kwargs):
        super(CustomAuthenticationForm, self).__init__(*args, **kwargs)
        self.fields['username'].widget.attrs.update({'placeholder': _('Username')})
        self.fields['password'].widget.attrs.update({'placeholder': _('Password')})

        self.has_google_auth = self._has_social_auth('GOOGLE_OAUTH2')
        self.has_facebook_auth = self._has_social_auth('FACEBOOK')
        self.has_github_auth = self._has_social_auth('GITHUB_SECURE')

    def _has_social_auth(self, key):
        return (getattr(settings, 'SOCIAL_AUTH_%s_KEY' % key, None) and
                getattr(settings, 'SOCIAL_AUTH_%s_SECRET' % key, None))

    def clean(self):
        username = self.cleaned_data.get('username')
        try:
            user = User.objects.get(username=username)
        except User.DoesNotExist:
            user = None
        if user is not None:
            super(CustomAuthenticationForm, self).confirm_login_allowed(user)
        return super(CustomAuthenticationForm, self).clean()


class NoAutoCompleteCharField(forms.CharField):
    def widget_attrs(self, widget):
        attrs = super(NoAutoCompleteCharField, self).widget_attrs(widget)
        attrs['autocomplete'] = 'off'
        return attrs


class TOTPForm(Form):
    TOLERANCE = settings.DMOJ_TOTP_TOLERANCE_HALF_MINUTES

    totp_or_scratch_code = NoAutoCompleteCharField(required=False)

    def __init__(self, *args, **kwargs):
        self.profile = kwargs.pop('profile')
        super().__init__(*args, **kwargs)

    def clean(self):
        totp_or_scratch_code = self.cleaned_data.get('totp_or_scratch_code')
        try:
            validator = two_factor_validators_by_length[len(totp_or_scratch_code)]
        except KeyError:
            raise ValidationError(_('Invalid code length.'))
        validator['regex_validator'](totp_or_scratch_code)
        if validator['verify'](totp_or_scratch_code, self.profile):
            raise ValidationError(validator['err'])


class TOTPEnableForm(TOTPForm):
    def __init__(self, *args, **kwargs):
        self.totp_key = kwargs.pop('totp_key')
        super().__init__(*args, **kwargs)

    def clean(self):
        totp_validate = two_factor_validators_by_length[TOTP_CODE_LENGTH]
        code = self.cleaned_data.get('totp_or_scratch_code')
        totp_validate['regex_validator'](code)
        if not pyotp.TOTP(self.totp_key).verify(code, valid_window=settings.DMOJ_TOTP_TOLERANCE_HALF_MINUTES):
            raise ValidationError(totp_validate['err'])


class TwoFactorLoginForm(TOTPForm):
    webauthn_response = forms.CharField(widget=forms.HiddenInput(), required=False)

    def __init__(self, *args, **kwargs):
        self.webauthn_challenge = kwargs.pop('webauthn_challenge')
        self.webauthn_origin = kwargs.pop('webauthn_origin')
        super().__init__(*args, **kwargs)

    def clean(self):
        totp_or_scratch_code = self.cleaned_data.get('totp_or_scratch_code')
        if self.profile.is_webauthn_enabled and self.cleaned_data.get('webauthn_response'):
            if len(self.cleaned_data['webauthn_response']) > 65536:
                raise ValidationError(_('Invalid WebAuthn response.'))

            if not self.webauthn_challenge:
                raise ValidationError(_('No WebAuthn challenge issued.'))

            response = json.loads(self.cleaned_data['webauthn_response'])
            try:
                credential = self.profile.webauthn_credentials.get(cred_id=response.get('id', ''))
            except WebAuthnCredential.DoesNotExist:
                raise ValidationError(_('Invalid WebAuthn credential ID.'))

            user = credential.webauthn_user
            # Work around a useless check in the webauthn package.
            user.credential_id = credential.cred_id
            assertion = webauthn.WebAuthnAssertionResponse(
                webauthn_user=user,
                assertion_response=response.get('response'),
                challenge=self.webauthn_challenge,
                origin=self.webauthn_origin,
                uv_required=False,
            )

            try:
                sign_count = assertion.verify()
            except Exception as e:
                raise ValidationError(str(e))

            credential.counter = sign_count
            credential.save(update_fields=['counter'])
        elif totp_or_scratch_code:
            if self.profile.is_totp_enabled and self.profile.check_totp_code(totp_or_scratch_code):
                return
            elif self.profile.scratch_codes and totp_or_scratch_code in json.loads(self.profile.scratch_codes):
                scratch_codes = json.loads(self.profile.scratch_codes)
                scratch_codes.remove(totp_or_scratch_code)
                self.profile.scratch_codes = json.dumps(scratch_codes)
                self.profile.save(update_fields=['scratch_codes'])
                return
            elif self.profile.is_totp_enabled:
                raise ValidationError(_('Invalid two-factor authentication token or scratch code.'))
            else:
                raise ValidationError(_('Invalid scratch code.'))
        else:
            raise ValidationError(_('Must specify either totp_token or webauthn_response.'))


class ProblemCloneForm(Form):
    code = CharField(max_length=32, validators=[RegexValidator('^[a-z0-9_]+$', _('Problem code must be ^[a-z0-9_]+$'))])

    def clean_code(self):
        code = self.cleaned_data['code']
        if Problem.objects.filter(code=code).exists():
            raise ValidationError(_('Problem with code already exists.'))
        return code


class ContestCloneForm(Form):
    key = CharField(max_length=32, validators=[RegexValidator('^[a-z0-9_]+$', _('Contest id must be ^[a-z0-9_]+$'))])

    def clean_key(self):
        key = self.cleaned_data['key']
        if Contest.objects.filter(key=key).exists():
            raise ValidationError(_('Contest with key already exists.'))
        return key


class ProposeContestProblemForm(ModelForm):
    class Meta:
        model = ContestProblem
        verbose_name = _('Problem')
        verbose_name_plural = 'Problems'
        fields = (
            'problem', 'points', 'order',
        )

        widgets = {
            'problem': HeavySelect2Widget(data_view='problem_select2', attrs={'style': 'width: 100%'}),
        }


class ProposeContestProblemFormSet(
        inlineformset_factory(
            Contest,
            ContestProblem,
            form=ProposeContestProblemForm,
            can_delete=True,
        )):
    pass


class ContestForm(ModelForm):
    required_css_class = 'required'

    def __init__(self, *args, **kwargs):
        org_pk = kwargs.pop('org_pk', None)
        super(ContestForm, self).__init__(*args, **kwargs)

        # cannot use fields[].widget = ...
        # because it will remove the old values
        # just update the data url is fine
        if org_pk:
            self.fields['private_contestants'].widget.data_view = None
            self.fields['private_contestants'].widget.data_url = reverse('organization_profile_select2',
                                                                         args=(org_pk, ))
        else:
            self.fields.pop('private_contestants')
            self.fields.pop('is_private')

    class Meta:
        model = Contest
        fields = [
            'key', 'name',
            'start_time', 'end_time', 'is_visible',
            'use_clarifications',
            'hide_problem_tags',
            'hide_problem_authors',
            'scoreboard_visibility',
            'description',
            'is_private',
            'private_contestants',
        ]

        widgets = {
            'start_time': DateTimeInput(format='%Y-%m-%d %H:%M:%S', attrs={'class': 'datetimefield'}),
            'end_time': DateTimeInput(format='%Y-%m-%d %H:%M:%S', attrs={'class': 'datetimefield'}),
            'description': MartorWidget(attrs={'data-markdownfy-url': reverse_lazy('contest_preview')}),
            'scoreboard_visibility': Select2Widget(),
            'private_contestants': HeavySelect2MultipleWidget(
                data_view='profile_select2',
                attrs={'style': 'width: 100%'},
            ),
        }<|MERGE_RESOLUTION|>--- conflicted
+++ resolved
@@ -13,12 +13,8 @@
 from django.forms import BooleanField, CharField, ChoiceField, DateInput, Form, ModelForm, MultipleChoiceField, \
     inlineformset_factory
 from django.forms.widgets import DateTimeInput
-<<<<<<< HEAD
+from django.template.defaultfilters import filesizeformat
 from django.urls import reverse, reverse_lazy
-=======
-from django.template.defaultfilters import filesizeformat
-from django.urls import reverse_lazy
->>>>>>> 4f51415f
 from django.utils.translation import gettext_lazy as _
 
 from django_ace import AceWidget
